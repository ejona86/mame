// license:BSD-3-Clause
// copyright-holders:David Haywood, Andreas Naive, Tomasz Slanina, ElSemi
/*

CPS3 Driver (preliminary)

Decryption by Andreas Naive

Driver by David Haywood
 with help from Tomasz Slanina and ElSemi

Sound emulation by Philip Bennett

SCSI code by ElSemi

To-Do/Issues:

Street Fighter 3 2nd Impact uses flipped tilemaps during flashing, emulate this.

Figure out proper IRQ10 generation:
    If we generate on DMA operations only then Warzard is OK, otherwise it hangs during attract
    HOWEVER, SFIII2 sometimes has messed up character profiles unless we also generate it periodically.
    I think the corrupt background on some of the lighting effects may be related to this + the DMA
    status flags.

Alpha Blending Effects
    These are actually palette manipulation effects, not true blending.  How the values are used is
    not currently 100% understood.  They are incorrect if you use player 2 in Warzard

Linezoom
    Is it used anywhere??

Palette DMA effects
    Verify them, they might not be 100% accurate at the moment

Verify Full Screen Zoom on real hardware
    Which is which, x & y registers, how far can it zoom etc.

Verify CRT registers
    Only SFIII2 changes them, for widescreen mode.  What other modes are possible?

Sprite positioning glitches
    Some sprites are still in the wrong places, seems the placement of zooming sprites is imperfect
    eg. warzard intro + cutscenes leave the left most 16 pixels uncovered because the sprite is positioned incorrectly,
    the same occurs in the sf games.  doesn't look like the origin is correct when zooming in all cases.

Gaps in Sprite Zooming
    probably caused by use of drawgfx instead of processing as a single large sprite, but could also be due to the
    positioning of each part of the sprite.  Warzard is confirmed to have gaps during some cut-scenes on real hardware.

---

Capcom CP SYSTEM III Hardware Overview
Capcom, 1996-1999

From late 1996 to 1999 Capcom developed another hardware platform to rival the CPS2 System and called
it CP SYSTEM III. Only 6 games were produced. Here's a detailed table of all known releases until now:

                                                           |--------------- Cart ----------------|  |-------------- CD ---------------|
Game                                                 Year  Part #     Label      Region  CD  NO CD  Part #      Catalog #   Label        Revision
---------------------------------------------------  ----  ---------  ---------  ------  --  -----  ----------  ----------  -----------  --------
Warzard                                              1996  WZD96a00F  CP300000G  JAPAN   X          CAP-WZD000  CAP-WZD-3   CAP-WZD-3    961023
Warzard                                                    WZD96a00F  CP300000G  JAPAN   X          CAP-WZD000  CAP-WZD-5   CAP-WZD-5    961121
Red Earth                                                  WZD96aA0F  CP3000B0G  EUROPE  X          CAP-WZD0A0  CAP-WZD-3   CAP-WZD-3    961023
Red Earth                                                  WZD96aA0F  CP3000B0G  EUROPE  X          CAP-WZD0A0  CAP-WZD-5   CAP-WZD-5    961121
Red Earth                                                  WZD96aA0F  CP3000H0G  MEXICO* X          CAP-WZD0A0  CAP-WZD-3   CAP-WZD-3    961023
Red Earth                                                  WZD96aA0F  CP3000H0G  MEXICO* X          CAP-WZD0A0  CAP-WZD-5   CAP-WZD-5    961121
Red Earth                                                  WZD96aA0F  CP3000U0G  USA*    X          CAP-WZD0A0  CAP-WZD-3   CAP-WZD-3    961023
Red Earth                                                  WZD96aA0F  CP3000U0G  USA*    X          CAP-WZD0A0  CAP-WZD-5   CAP-WZD-5    961121

Street Fighter III: New Generation                   1997  SF397200F  CP300000G  JAPAN   X          CAP-SF3000  CAP-SF3-3   CAP-SF3-3    970204
Street Fighter III: New Generation                         SF397200F  CP300000G  JAPAN   X          CAP-SF3000  ?           ?            970312*
Street Fighter III: New Generation                         SF397200F  CP300000G  JAPAN   X          CAP-SF3000  ?           ?            970403*
Street Fighter III: New Generation                         SF3972A0F  CP3000B0G  EUROPE  X          CAP-SF30A0  CAP-SF3-3   CAP-SF3-3    970204
Street Fighter III: New Generation                         SF3972A0F  CP3000B0G  EUROPE  X          CAP-SF30A0  ?           ?            970312*
Street Fighter III: New Generation                         SF3972A0F  CP3000B0G  EUROPE  X          CAP-SF30A0  ?           ?            970403*
Street Fighter III: New Generation                         SF3972A0F  CP3000C0G  ASIA        X                                           970204
Street Fighter III: New Generation                         SF3972A0F  CP3000C0G  ASIA        X                                           970312*
Street Fighter III: New Generation                         SF3972A0F  CP3000C0G  ASIA        X                                           970403*
Street Fighter III: New Generation                         SF3972A0F  CP3000H0G  MEXICO  X          CAP-SF30A0  CAP-SF3-3   CAP-SF3-3    970204
Street Fighter III: New Generation                         SF3972A0F  CP3000H0G  MEXICO  X          CAP-SF30A0  ?           ?            970312*
Street Fighter III: New Generation                         SF3972A0F  CP3000H0G  MEXICO  X          CAP-SF30A0  ?           ?            970403*
Street Fighter III: New Generation                         SF3972A0F  CP3000U0G  USA     X          CAP-SF30A0  CAP-SF3-3   CAP-SF3-3    970204
Street Fighter III: New Generation                         SF3972A0F  CP3000U0G  USA     X          CAP-SF30A0  ?           ?            970312*
Street Fighter III: New Generation                         SF3972A0F  CP3000U0G  USA     X          CAP-SF30A0  ?           ?            970403*

Street Fighter III 2nd Impact: Giant Attack          1997  3GA97a00F  CP300000G  JAPAN   X          CAP-3GA000  CAP-3GA000  CAP-3GA-1    970930
Street Fighter III 2nd Impact: Giant Attack                3GA97a00F  CP300000G  JAPAN   X          CAP-3GA000  ?           ?            971016*
Street Fighter III 2nd Impact: Giant Attack                3GA97aA0F  CP3000C0G  ASIA        X                                           970930
Street Fighter III 2nd Impact: Giant Attack                3GA97aA0F  CP3000C0G  ASIA        X                                           971016*
Street Fighter III 2nd Impact: Giant Attack                3GA97aA0F  CP3000U0G  USA     X          CAP-3GA0A0  CAP-3GA000  CAP-3GA-1    970930
Street Fighter III 2nd Impact: Giant Attack                3GA97aA0F  CP3000U0G  USA     X          CAP-3GA0A0  ?           ?            971016*

JoJo no Kimyou na Bouken                             1998  JJK98c00F  CP300000G  JAPAN   X          CAP-JJK000  CAP-JJK000  CAP-JJK-140  981202
JoJo no Kimyou na Bouken                                   JJK98c00F  CP300000G  JAPAN   X          CAP-JJK000  CAP-JJK-2   CAP-JJK-160  990108
JoJo no Kimyou na Bouken                                   JJK98c00F  CP300000G  JAPAN   X          CAP-JJK000  CAP-JJK-3   CAP-JJK-161  990128
JoJo's Venture                                             JJK98cA0F  CP3000C0G  ASIA        X                                           981202
JoJo's Venture                                             JJK98cA0F  CP3000C0G  ASIA        X                                           990108
JoJo's Venture                                             JJK98cA0F  CP3000C0G  ASIA        X                                           990128
JoJo's Venture                                             JJK98cA0F  CP3000U0G  USA     X          CAP-JJK0A0  CAP-JJK000  CAP-JJK-140  981202
JoJo's Venture                                             JJK98cA0F  CP3000U0G  USA     X          CAP-JJK0A0  CAP-JJK-2   CAP-JJK-160  990108
JoJo's Venture                                             JJK98cA0F  CP3000U0G  USA     X          CAP-JJK0A0  CAP-JJK-3   CAP-JJK-161  990128

Street Fighter III 3rd Strike: Fight for the Future  1999  33S99400F  CP300000G  JAPAN   X          CAP-33S000  CAP-33S-1   CAP-33S-1    990512
Street Fighter III 3rd Strike: Fight for the Future        33S99400F  CP300000G  JAPAN   X          CAP-33S000  CAP-33S-2   CAP-33S-2    990608
Street Fighter III 3rd Strike: Fight for the Future        33S99400F  CP300000G  JAPAN       X                                           990512
Street Fighter III 3rd Strike: Fight for the Future        33S99400F  CP300000G  JAPAN       X                                           990608
Street Fighter III 3rd Strike: Fight for the Future        33S994A0F  CP3000B0G  EUROPE  X          CAP-33S0A0  CAP-33S-1   CAP-33S-1    990512
Street Fighter III 3rd Strike: Fight for the Future        33S994A0F  CP3000B0G  EUROPE  X          CAP-33S0A0  CAP-33S-2   CAP-33S-2    990608
Street Fighter III 3rd Strike: Fight for the Future        33S994A0F  CP3000C0G  ASIA*   X          CAP-33S0A0  CAP-33S-1   CAP-33S-1    990512
Street Fighter III 3rd Strike: Fight for the Future        33S994A0F  CP3000C0G  ASIA*   X          CAP-33S0A0  CAP-33S-2   CAP-33S-2    990608
Street Fighter III 3rd Strike: Fight for the Future        33S994A0F  CP3000C0G  ASIA*       X                                           990512
Street Fighter III 3rd Strike: Fight for the Future        33S994A0F  CP3000C0G  ASIA*       X                                           990608
Street Fighter III 3rd Strike: Fight for the Future        33S994A0F  CP3000H0G  MEXICO* ?          CAP-33S0A0  CAP-33S-1   CAP-33S-1    990512
Street Fighter III 3rd Strike: Fight for the Future        33S994A0F  CP3000H0G  MEXICO* ?          CAP-33S0A0  CAP-33S-2   CAP-33S-2    990608
Street Fighter III 3rd Strike: Fight for the Future        33S994A0F  CP3000U0G  USA     X          CAP-33S0A0  CAP-33S-1   CAP-33S-1    990512
Street Fighter III 3rd Strike: Fight for the Future        33S994A0F  CP3000U0G  USA     X          CAP-33S0A0  CAP-33S-2   CAP-33S-2    990608

JoJo no Kimyou na Bouken: Mirai e no Isan            1999  JJM99900F  CP300000G  JAPAN   X          CAP-JJM000  CAP-JJM-0   CAP-JJM-110  990913
JoJo no Kimyou na Bouken: Mirai e no Isan                  JJM99900F  CP300000G  JAPAN   X          CAP-JJM000  CAP-JJM-1   CAP-JJM-120  990927
JoJo no Kimyou na Bouken: Mirai e no Isan                  JJM99900F  CP300000G  JAPAN       X                                           990913
JoJo no Kimyou na Bouken: Mirai e no Isan                  JJM99900F  CP300000G  JAPAN       X                                           990927
JoJo's Bizarre Adventure                                   JJM999A0F  CP3000B0G  EUROPE      X                                           990913
JoJo's Bizarre Adventure                                   JJM999A0F  CP3000B0G  EUROPE      X                                           990927

* NOT DUMPED but known to exist

Each game consists of a cart and a CD having various codes needed to identify them. Carts and CDs have
both a different Part # printed on their front/top side that includes the game cart/CD code and ends
respectively with 00F/000 for all Japan releases and with A0F/0A0 for all the other ones. Therefore,
the part # can be used only to identify Japan releases and further parameters need to be introduced.
The cart is responsible for the game region that can be identified by a label with colored characters
and a code printed on the back side. The antepenultimate character of the label code and the colour of the
sticker vary by region, exactly as happens on the boot screen when the board is powered on. There are two
types of carts. Some require the CD to boot, some don't since the game is already loaded into the SIMMs.
Both types are externally identical and use the same codes, so the only way to distinguish them is to dump
the flashROMs. The game region and CD/NO CD flags are controlled by two different bytes in the flashROM.
The CD (and SIMMs too if the cart is of type NO CD) contains the game revision that can be identified
by two codes, the catalog # and the label. The catalog # is the identifying code printed in the mirror
ring on the top side close to the CD's center while the label is the code appearing on the CD icon when
it's inserted into a PC CD drive. It has been verified that the catalog # and label are the same for
some games but quite different for some others, so it's better to check both to avoid confusion. It
has also been verified that the catalog # and label (and the data on CDs) don't change between regions,
only between revisions. However, knowing one of them and comparing it with the table above will help
to understand if a new game revision has been discovered. Current CD dumps have been documented using
the catalog # as name, since the label is already included into the images used to generate CHDs.

The CP SYSTEM III comprises a main board with several custom ASICs, custom 72-pin SIMMs for program
and graphics storage (the same SIMMs are also used in some CPS2 titles), SCSI CDROM and CDROM disc,
and a plug-in security cart containing a boot flashROM, an NVRAM and a custom Capcom CPU containing
battery-backed decryption keys.

Not much is known about the actual CPU used in this system due to the extensive use of encryption and the volatile
nature of the security information. It is known that the CPU inside the security cart is the main CPU. It is known to
be a Hitachi SH-2 derivative thought to be based on a Hitachi HD6417099 SH2 variant with built-in encryption.
Tests were done by decrypting the security cart flashROM code and running it on the PCB with a dead cart with a zero
key and it didn't run so it is known that the custom CPU will not run standard (i.e. unencrypted) SH2 code.

The flashROM in the cart contains an encrypted program which is decrypted by the CPU in the cart. The CPU has built-in
decryption and the key is held in some static RAM on the CPU die and kept there by a battery. The code is executed by
the CPU to boot the system. Even though the code in the flashROM is encrypted, the cart can run it even if it is
dead/suicided because it has been discovered that the program contains a hidden security menu allowing the cart to be
loaded with the security data. This proves the cart runs the code even if the battery is dead. The special security
menu is not normally available but is likely accessed with a special key/button combination which is currently unknown.

Because the CPU in the cart is always powered by the battery, it has stealth capability that allows it to continually
monitor the situation. If the custom CPU detects any tampering (generally things such as voltage fluctuation or voltage
dropping or even removal of the cart with the power on), it immediately erases the SRAM (i.e. the decryption key)
inside the CPU which effectively kills the security cart. This also suggests that the custom Capcom CPU contains some
additional internal code to initiate the boot process because in order to re-program a cart using the hidden security
menu the CPU must execute some working code. It is known (from decapping it) that the CPU in the security cart contains
an amount of static RAM for data storage and a SH2 core based on the Hitachi SH7010-series (SH7014) SuperH RISC engine
family of Microprocessors.

It is thought that when a cartridge dies it will set the decryption keys identical to the ones of SFIII-2nd Impact, so
removing the battery and changing the content of the flashROM (if it's not a 2nd Impact) will make it run as a normal
SFIII-2nd Impact cartridge (is this verified on real hardware?)

The main board uses the familiar Capcom SIMM modules to hold the data from the CDROM so that the life of the CD drive
is maximized. The SIMMs don't contain RAM, but instead TSOP48 surface mounted flashROMs that can be updated with
different games on bootup using a built-in software updating system.
The SIMMs that hold the program code are located in positions 1 & 2 and are 64MBit.
The SIMMs that hold the graphics and sound data are located in positions 3, 4, 5, 6 & 7 and are 128MBit.
The data in the SIMMs is not decrypted, it is merely taken directly from the CDROM and shuffled slightly then
programmed to the flashROMs. The SIMMs hold the entire contents of the CDROM.

To swap games requires the security cart for the game, it's CDROM disc and the correctly populated type and number of
SIMMs on the main board.
On first power-up after switching the cart and CD, you're presented with a screen asking if you want to re-program the
SIMMs with the new game. Pressing player 1 button 2 cancels it. Pressing player 1 button 1 allows it to proceed whereby
you wait about 25-30 minutes then the game boots up almost immediately. On subsequent power-ups, the game boots
immediately.
If the CDROM is not present in the drive on a normal bootup, a message tells you to insert the CDROM.
Then you press button 1 to continue and the game boots immediately.
Note that not all of the SIMMs are populated on the PCB for each game. Some games have more, some less, depending on
game requirements, so flash times can vary per game. See the table below for details.

                                                     |----------- Required SIMM Locations & Types -----------|
Game                                                 1       2       3        4        5         6         7
--------------------------------------------------------------------------------------------------------------
Red Earth / Warzard                                  64MBit  -       128MBit  128MBit  32MBit*   -         -
Street Fighter III: New Generation                   64MBit  -       128MBit  128MBit  32MBit*   -         -
Street Fighter III 2nd Impact: Giant Attack          64MBit  64MBit  128MBit  128MBit  128MBit   -         -
JoJo's Venture                                       64MBit  64MBit  128MBit  128MBit  32MBit*   -         -
Street Fighter III 3rd Strike: Fight for the Future  64MBit  64MBit  128MBit  128MBit  128MBit   128MBit   -
JoJo's Bizarre Adventure                             64MBit  64MBit  128MBit  128MBit  128MBit   -         -

                                                     Notes:
                                                           - denotes not populated
                                                           * 32MBit SIMMs have only 2 FlashROMs populated on them.
                                                             128MBit SIMMs can also be used.
                                                           No game uses a SIMM at 7
                                                           See main board diagram below for SIMM locations.

Due to the built-in upgradability of the hardware, and the higher frame-rates the hardware seems to have, it appears
Capcom had big plans for this system and possibly intended to create many games on it, as they did with CPS2.
Unfortunately for Capcom, CP SYSTEM III was an absolute flop in the arcades so those plans were cancelled. Possible
reasons include:
- the games were essentially just 2D, and already there were many 3D games coming out onto the market that interested
  operators more than this.
- the cost of the system was quite expensive when compared to other games on the market.
- it is rumoured that the system was difficult to program for developers.
- these PCBs were not popular with operators because the security carts are extremely static-sensitive and most of them
  failed due to the decryption information being zapped by simple handling of the PCBs or by touching the security cart
  edge connector underneath the PCB while the security cart was plugged in, or by power fluctuations while flashing the
  SIMMs. You will know if your cart has been zapped because on bootup, you get a screen full of garbage coloured pixels
  instead of the game booting up, or just a black or single-colored screen. You should also not touch the inside of the
  security cart. The PCB can detect the presence of the security cart and if it is removed on a working game, the game
  will freeze immediately and it will also erase the security cart battery-backed decryption data.


PCB Layouts
-----------

CAPCOM
CP SYSTEM III
95682A-4 (older rev 95682A-3)
   |----------------------------------------------------------------------|
  |= J1             HM514260(2)  |------------|      |  |  |  |  |        |
   |                             |CAPCOM      |      |  |  |  |  |        |
  |= J2     TA8201  TC5118160    |DL-2729 PPU |      |  |  |  |  |        |
   |                             |(QFP304)    |      |  |  |  |  |        |
|--|          VOL   TC5118160    |            |      |  |  |  |  |        |
|    LM833N                      |            |      S  S  S  S  S        |
|    LM833N         TC5118160    |------------|      I  I  I  I  I        |
|           TDA1306T                      |--------| M  M  M  M  M        |
|                   TC5118160  60MHz      |CAPCOM  | M  M  M  M  M       |-|
|                              42.9545MHz |DL-3329 | 7  6  5  4  3       | |
|           LM385                         |SSU     | |  |  |  |  |       | |
|J                         KM681002       |--------| |  |  |  |  |       | |
|A                         KM681002  62256 |-------| |  |  |  |  |       | |
|M                                         |DL3529 | |  |  |  |  |       | |
|M          MC44200FU                      |GLL2   | |  |  |  |  |       | |
|A                              3.6864MHz  |-------|                  CN6| |
|                                                             |  |       | |
|                               |--------|   |-|              |  |       | |
|                               |CAPCOM  |   | |   |-------|  |  |       | |
|        TD62064                |DL-2929 |   | |   |CAPCOM |  |  |       | |
|                               |IOU     |   | |   |DL-3429|  |  |       | |
|        TD62064                |--------|   | |   |GLL1   |  S  S       | |
|--|                            *HA16103FPJ  | |   |-------|  I  I       |-|
   |                                         | |CN5           M  M        |
   |                                         | |   |-------|  M  M        |
  |-|                        93C46           | |   |CAPCOM |  2  1        |
  | |      PS2501                            | |   |DL-2829|  |  | |-----||
  | |CN1                                     | |   |CCU    |  |  | |AMD  ||
  | |      PS2501                            | |   |-------|  |  | |33C93||
  |-|                                        |-|              |  | |-----||
   |   SW1                                         HM514260   |  |        |
   |----------------------------------------------------------------------|
Notes:
      TA8201     - Toshiba TA8201 18W BTL x 2-Channel Audio Power Amplifier
      PS2501     - NEC PS2501 High Isolation Voltage Single Transistor Type Multi Photocoupler (DIP16)
      TDA1306T   - Philips TDA1306T Noise Shaping Filter DAC (SOIC24). The clock (on pin 12) measures
                   14.3181667MHz (42.9545/3)
      MC44200FU  - Motorola MC44200FU Triple 8-bit Video DAC (QFP44)
      LM833N     - ST Microelectronics LM833N Low Noise Audio Dual Op-Amp (DIP8)
      TD62064    - Toshiba TD62064AP NPN 50V 1.5A Quad Darlington Driver (DIP16)
      HA16103FPJ - Hitachi HA16103FPJ Watchdog Timer (SOIC20)
                   *Note this IC is not populated on the rev -4 board
      93C46      - National Semiconductor NM93C46A 128bytes x8 Serial EEPROM (SOIC8)
                   Note this IC is covered by a plastic housing on the PCB. The chip is just a normal
                   (unsecured) EEPROM so why it was covered is not known.
      LM385      - National Semiconductor LM385 Adjustable Micropower Voltage Reference Diode (SOIC8)
      33C93      - AMD 33C93A-16 SCSI Controller (PLCC44)
      KM681002   - Samsung Electronics KM681002 128k x8 SRAM (SOJ32). This is the 'Color RAM' in the test mode memory
                   test
      62256      - 8k x8 SRAM (SOJ28). This is the 'SS RAM' in the test mode memory test and is connected to the custom
                   SSU chip.
      HM514260(1)- Hitachi HM514260CJ7 1M x16 DRAM (SOJ40). This is the 'Work RAM' in the test mode memory test and is
                   connected to the custom CCU chip.
      HM514260(2)- Hitachi HM514260CJ7 1M x16 DRAM (SOJ40). This is the 'Sprite RAM' in the test mode memory test
      TC5118160  - Toshiba TC5118160BJ-60 or NEC 4218160-60 256k x16 DRAM (SOJ42). This is the 'Character RAM' in the
                   test mode memory test
      SW1        - Push-button Test Switch
      VOL        - Master Volume Potentiometer
      J1/J2      - Optional RCA Left/Right Audio Out Connectors
      CN1        - 34-Pin Capcom Kick Button Harness Connector
      CN5        - Security Cartridge Slot
      CN6        - 4-Pin Power Connector and 50-pin SCSI Data Cable Connector
                   CDROM Drive is a CR504-KCM 4X SCSI drive manufactured By Panasonic / Matsushita
      SIMM 1-2   - 72-Pin SIMM Connector, holds single sided SIMMs containing 4x Fujitsu 29F016A
                   surface mounted TSOP48 FlashROMs
      SIMM 3-7   - 72-Pin SIMM Connector, holds double sided SIMMs containing 8x Fujitsu 29F016A
                   surface mounted TSOP48 FlashROMs

                   SIMM Layout -
                          |----------------------------------------------------|
                          |                                                    |
                          |   |-------|   |-------|   |-------|   |-------|    |
                          |   |Flash_A|   |Flash_B|   |Flash_C|   |Flash_D|    |
                          |   |-------|   |-------|   |-------|   |-------|    |
                          |-                                                   |
                           |-------------------------/\------------------------|
                           Notes:
                                  For SIMMs 1-2, Flash_A & Flash_C and regular pinout (Fujitsu 29F016A-90PFTN)
                                  Flash_B & Flash_D are reverse pinout (Fujitsu 29F016A-90PFTR)
                                  and are mounted upside down also so that pin1 lines up with
                                  the normal pinout of FlashROMs A & C.
                                  For SIMMs 3-7, the 8 FlashROMs are populated on both sides using a similar layout.

      Capcom Custom ASICs -
                           DL-2729 PPU SD10-505   (QFP304) - Graphics chip.
                           DL-2829 CCU SD07-1514  (QFP208) - Probably a companion CPU or co-processor. Decapping
                                                             reveals it is manufactured by Toshiba. The 'Work RAM' is
                                                             connected to it.
                           DL-2929 IOU SD08-1513  (QFP208) - I/O controller, next to 3.6864MHz XTAL.
                           DL-3329 SSU SD04-1536  (QFP144) - Sound chip, clocked at 21.47725MHz (42.9545/2). It has 32k
                                                             SRAM connected to it.
                           DL-3429 GLL1 SD06-1537 (QFP144) - DMA memory/bus controller.
                           DL-3529 GLL2 SD11-1755 (QFP80)  - ROM/SIMM bank selection chip (via 3x FCT162244 logic ICs).


Connector Pinouts
-----------------

                       JAMMA Connector                                       Extra Button Connector
                       ---------------                                       ----------------------
                    PART SIDE    SOLDER SIDE                                       TOP    BOTTOM
                ----------------------------                               --------------------------
                      GND  01    A  GND                                        GND  01    02  GND
                      GND  02    B  GND                                        +5V  03    04  +5V
                      +5V  03    C  +5V                                       +12V  05    06  +12V
                      +5V  04    D  +5V                                             07    08
                       NC  05    E  NC                           Player 2 Button 4  09    10
                     +12V  06    F  +12V                                            11    12
                           07    H                                                  13    14
           Coin Counter 1  08    J  NC                           Player 1 Button 4  15    16
             Coin Lockout  09    K  Coin Lockout                 Player 1 Button 5  17    18
               Speaker (+) 10    L  Speaker (-)                  Player 1 Button 6  19    20
                       NC  11    M  NC                           Player 2 Button 5  21    22
                Video Red  12    N  Video Green                  Player 2 Button 6  23    24
               Video Blue  13    P  Video Composite Sync                            25    26
             Video Ground  14    R  Service Switch                                  27    28
                     Test  15    S  NC                                 Volume Down  29    30  Volume UP
                   Coin A  16    T  Coin B                                     GND  31    32  GND
           Player 1 Start  17    U  Player 2 Start                             GND  33    34  GND
              Player 1 Up  18    V  Player 2 Up
            Player 1 Down  19    W  Player 2 Down
            Player 1 Left  20    X  Player 2 Left
           Player 1 Right  21    Y  Player 2 Right
        Player 1 Button 1  22    Z  Player 2 Button 1
        Player 1 Button 2  23    a  Player 2 Button 2
        Player 1 Button 3  24    b  Player 2 Button 3
                       NC  25    c  NC
                       NC  26    d  NC
                      GND  27    e  GND
                      GND  28    f  GND


Security Cartridge PCB Layout
-----------------------------

There are 4 types of CPS3 security carts. They have a label on the custom CPU that can be either A, B, C or D.
Cartridge types A/B are identical and cartridge types C/D are identical.
Type A/B have extra space on the back side to solder a 28F400 SOP44 flashROM which shares all electrical connections
with the 29F400 TSOP48 flashROM on the front side of the PCB. Either chip can be used to store the 512k cart program,
but no cart has been seen with a SOP44 flashROM populated, nor with both SOP44 and TSOP48 populated on one cart.
A and B cartridges also contain a FM1208S NVRAM which holds game settings or other per-game data. It is definitely
used. If the NVRAM data is not present when the game boots or the NVRAM is not working or inaccessible a message is
displayed 'EEPROM ERROR' and the game halts. This error can also occur if the security cart edge connector is dirty
and not contacting properly.
C and D cartridges lack the extra space to solder a SOP44 flashROM. A space is available on the back side for a FM1208S
NVRAM but it is not populated. A MACH111 CPLD is present on the back side and stamped 'CP3B1A'


Type A and Type B
-----------------

CAPCOM 95682B-3 TORNADE
|------------------------------------------------|
|      BATTERY                                   |
|                          |-------|             |
|                          |CAPCOM |   29F400    |
|                          |DL-3229|   *28F400   |
|                          |SCU    |     *FM1208S|
| 74HC00                   |-------|             |
|               6.25MHz                    74F00 |
|---|     |-|                             |------|
    |     | |                             |
    |-----| |-----------------------------|
Notes:
      74F00        - 74F00 Quad 2-Input NAND Gate (SOIC14)
      74HC00       - Philips 74HC00N Quad 2-Input NAND Gate (DIP14)
      29F400       - Fujitsu 29F400TA-90PFTN 512k x8 FlashROM (TSOP48)
      Custom ASIC  - CAPCOM DL-3229 SCU (QFP144). Decapping reveals this is a Hitachi HD6417099 SH2 variant
                     with built-in encryption, clocked at 6.250MHz
      FM1208S      - RAMTRON FM1208S 4k (512bytes x8) Nonvolatile Ferroelectric RAM (SOIC24)
      28F400       - 28F400 SOP44 FlashROM (not populated)
      *            - These components located on the other side of the PCB

      Note: The battery powers the CPU only. A small board containing some transistors/resistors is wired to the 74HC00
      to switch the CPU from battery power to main power to increase the life of the battery.


Type C and Type D
-----------------

CAPCOM 95682B-4 CP SYSTEM III
|------------------------------------------------|
|      BATTERY                                   |
|                          |-------|             |
|                          |CAPCOM |   29F400    |
|                          |DL-3229|   *MACH111  |
|                          |SCU    |     *FM1208S|
| 74HC00                   |-------|             |
|               6.25MHz                    74F00 |
|---|     |-|                             |------|
    |     | |                             |
    |-----| |-----------------------------|
Notes:
      74F00        - 74F00 Quad 2-Input NAND Gate (SOIC14)
      74HC00       - Philips 74HC00N Quad 2-Input NAND Gate (DIP14)
      29F400       - Fujitsu 29F400TA-90PFTN 512k x8 FlashROM (TSOP48)
      Custom ASIC  - CAPCOM DL-3229 SCU (QFP144). Decapping reveals this is a Hitachi HD6417099 SH2 variant
                     with built-in encryption, clocked at 6.250MHz
      FM1208S      - RAMTRON FM1208S 4k (512bytes x8) Nonvolatile Ferroelectric RAM (not populated)
      MACH111      - AMD MACH111 CPLD stamped 'CP3B1A' (PLCC44)
      *            - These components located on the other side of the PCB

      Note: The battery powers the CPU only. Some transistors/resistors present on the PCB and wired to the 74HC00
      switch the CPU from battery power to main power to increase the life of the battery.


Security cart resurrection info
-------------------------------

When the security cart dies the game no longer functions. The PCB can be brought back to life by doing the following
hardware modification to the security cart.....

1. Remove the custom QFP144 CPU and replace it with a standard Hitachi HD6417095 SH-2 CPU
2. Remove the 29F400 TSOP48 flashROM and re-program it with the decrypted and modified main program ROM from set
   'cps3boot' in MAME. A 28F400 SOP44 flashROM can be used instead and mounted to the back side of the security cart
   PCB. Do not mount both SOP44 and TSOP48 flashROMs, use only one TSOP48 flashROM or one SOP44 flashROM.
3. Power on the PCB and using the built-in cart flashROM menu re-program the SIMMs for your chosen game using the CD
   from set 'cps3boot' in MAME.
4. That is all. Enjoy your working PCB.

*/

#include "emu.h"
#include "cdrom.h"
#include "cpu/sh/sh2.h"
#include "machine/intelfsh.h"
#include "machine/nvram.h"
#include "includes/cps3.h"
#include "machine/nscsi_cd.h"
#include "machine/wd33c9x.h"
#include "screen.h"
#include "speaker.h"

#include <algorithm>

#include "sfiii2.lh"

#define MASTER_CLOCK    42954500

#define DEBUG_PRINTF 0



#define DMA_XOR(a)      ((a) ^ NATIVE_ENDIAN_VALUE_LE_BE(1,2))

static constexpr u32 USER4REGION_LENGTH = 0x800000*2;
static constexpr u32 USER5REGION_LENGTH = 0x800000*10;

enum
{
	CPS3_TRANSPARENCY_NONE,
	CPS3_TRANSPARENCY_PEN,
	CPS3_TRANSPARENCY_PEN_INDEX,
	CPS3_TRANSPARENCY_PEN_INDEX_BLEND
};

inline void cps3_state::cps3_drawgfxzoom(bitmap_rgb32 &dest_bmp,const rectangle &clip,gfx_element *gfx,
		u32 code,u32 color,int flipx,int flipy,int sx,int sy,
		int transparency,int transparent_color,
		int scalex, int scaley)
{
//  u8 al;

//  al = (pdrawgfx_shadow_lowpri) ? 0 : 0x80;

	if (!scalex || !scaley) return;

// todo: reimplement this optimization!!
//  if (scalex == 0x10000 && scaley == 0x10000)
//  {
//      cps3_drawgfx(dest_bmp,gfx,code,color,flipx,flipy,sx,sy,clip,transparency,transparent_color);
//      return;
//  }

	/*
	scalex and scaley are 16.16 fixed point numbers
	1<<15 : shrink to 50%
	1<<16 : uniform scale
	1<<17 : double to 200%
	*/


	/* force clip to bitmap boundary */
	rectangle myclip = clip;
	myclip &= dest_bmp.cliprect();

	/* 32-bit ONLY */
	{
		if (gfx)
		{
//          const pen_t *pal = &gfx->colortable[gfx->granularity() * (color % gfx->colors())];
			u32 palbase = (gfx->granularity() * color) & 0x1ffff;
			const pen_t *pal = &m_mame_colours[palbase];
			const u8 *source_base = gfx->get_data(code % gfx->elements());

			int sprite_screen_height = (scaley*gfx->height()+0x8000)>>16;
			int sprite_screen_width = (scalex*gfx->width()+0x8000)>>16;

			if (sprite_screen_width && sprite_screen_height)
			{
				/* compute sprite increment per screen pixel */
				int dx = (gfx->width()<<16)/sprite_screen_width;
				int dy = (gfx->height()<<16)/sprite_screen_height;

				int ex = sx+sprite_screen_width;
				int ey = sy+sprite_screen_height;

				int x_index_base;
				int y_index;

				if (flipx)
				{
					x_index_base = (sprite_screen_width-1)*dx;
					dx = -dx;
				}
				else
				{
					x_index_base = 0;
				}

				if (flipy)
				{
					y_index = (sprite_screen_height-1)*dy;
					dy = -dy;
				}
				else
				{
					y_index = 0;
				}

				if (sx < myclip.left())
				{ /* clip left */
					int pixels = myclip.left()-sx;
					sx += pixels;
					x_index_base += pixels*dx;
				}
				if (sy < myclip.top())
				{ /* clip top */
					int pixels = myclip.top()-sy;
					sy += pixels;
					y_index += pixels*dy;
				}
				if (ex > myclip.right()+1)
				{ /* clip right */
					int pixels = ex-myclip.right()-1;
					ex -= pixels;
				}
				if (ey > myclip.bottom()+1)
				{ /* clip bottom */
					int pixels = ey-myclip.bottom()-1;
					ey -= pixels;
				}

				if (ex > sx)
				{ /* skip if inner loop doesn't draw anything */
					if (transparency == CPS3_TRANSPARENCY_NONE)
					{
						for (int y = sy; y < ey; y++)
						{
							const u8 *source = source_base + (y_index>>16) * gfx->rowbytes();
							u32 *dest = &dest_bmp.pix32(y);

							int x_index = x_index_base;
							for (int x = sx; x < ex; x++)
							{
								dest[x] = pal[source[x_index>>16]];
								x_index += dx;
							}
							y_index += dy;
						}
					}
					else if (transparency == CPS3_TRANSPARENCY_PEN)
					{
						for (int y = sy; y < ey; y++)
						{
							const u8 *source = source_base + (y_index>>16) * gfx->rowbytes();
							u32 *dest = &dest_bmp.pix32(y);

							int x_index = x_index_base;
							for (int x = sx; x < ex; x++)
							{
								int c = source[x_index>>16];
								if (c != transparent_color) dest[x] = pal[c];
								x_index += dx;
							}
							y_index += dy;
						}
					}
					else if (transparency == CPS3_TRANSPARENCY_PEN_INDEX)
					{
						for (int y = sy; y < ey; y++)
						{
							const u8 *source = source_base + (y_index>>16) * gfx->rowbytes();
							u32 *dest = &dest_bmp.pix32(y);

							int x_index = x_index_base;
							for (int x = sx; x < ex; x++)
							{
								int c = source[x_index>>16];
								if (c != transparent_color) dest[x] = c | palbase;
								x_index += dx;
							}
							y_index += dy;
						}
					}
					else if (transparency == CPS3_TRANSPARENCY_PEN_INDEX_BLEND)
					{
						for (int y = sy; y < ey; y++)
						{
							const u8 *source = source_base + (y_index>>16) * gfx->rowbytes();
							u32 *dest = &dest_bmp.pix32(y);

							int x_index = x_index_base;
							for (int x = sx; x < ex; x++)
							{
								int c = source[x_index>>16];
								if (c != transparent_color)
								{
									/* blending isn't 100% understood */
									if (gfx->granularity() == 64)
									{
										// OK for sfiii2 spotlight
										if (c & 0x01) dest[x] |= 0x2000;
										if (c & 0x02) dest[x] |= 0x4000;
										if (c & 0x04) dest[x] |= 0x8000;
										if (c & 0x08) dest[x] |= 0x10000;
										if (c & 0xf0) dest[x] |= machine().rand(); // ?? not used?
									}
									else
									{
										// OK for jojo intro, and warzard swords, and various shadows in sf games
										if (c & 0x01) dest[x] |= 0x8000;
										if (color & 0x100) dest[x] |= 0x10000;
									}
								}
								x_index += dx;
							}
							y_index += dy;
						}
					}
				}
			}
		}
	}
}



/* Encryption */


u16 cps3_state::rotate_left(u16 value, int n)
{
	int aux = value>>(16-n);
	return ((value<<n)|aux)%0x10000;
}

u16 cps3_state::rotxor(u16 val, u16 xorval)
{
	u16 res = val + rotate_left(val,2);

	res = rotate_left(res,4) ^ (res & (val ^ xorval));

	return res;
}

u32 cps3_state::cps3_mask(u32 address, u32 key1, u32 key2)
{
	// ignore all encryption
	if (m_altEncryption == 2)
		return 0;

	address ^= key1;

	u16 val = (address & 0xffff) ^ 0xffff;

	val = rotxor(val, key2 & 0xffff);

	val ^= (address >> 16) ^ 0xffff;

	val = rotxor(val, key2 >> 16);

	val ^= (address & 0xffff) ^ (key2 & 0xffff);

	return val | (val << 16);
}

void cps3_state::decrypt_bios()
{
	u32 *coderegion = (u32*)memregion("bios")->base();
	u32 codelength = memregion("bios")->bytes();

	for (int i = 0; i<codelength; i +=4)
	{
		u32 dword = coderegion[i/4];
		u32 xormask = cps3_mask(i, m_key1, m_key2);
		coderegion[i/4] = dword ^ xormask;
	}
#if 0
	/* Dump to file */
	{
		FILE *fp;
		const char *gamename = machine().system().name;
		char filename[256];
		sprintf(filename, "%s_bios.dump", gamename);

		fp=fopen(filename, "w+b");
		if (fp)
		{
			fwrite(m_decrypted_bios, 0x080000, 1, fp);
			fclose(fp);
		}
	}
#endif
}


void cps3_state::init_crypt(u32 key1, u32 key2, int altEncryption)
{
	m_key1 = key1;
	m_key2 = key2;
	m_altEncryption = altEncryption;

	// cache pointers to regions
	if (m_user4_region)
	{
		m_user4 = m_user4_region->base();
	}
	else
	{
		m_user4 = auto_alloc_array(machine(), u8, USER4REGION_LENGTH);
	}

	if (m_user5_region)
	{
		m_user5 = m_user5_region->base();
	}
	else
	{
		m_user5 = auto_alloc_array(machine(), u8, USER5REGION_LENGTH);
	}

	m_cps3sound->set_base((s8*)m_user5);

	// set strict verify
	m_maincpu->sh2drc_set_options(SH2DRC_STRICT_VERIFY);
	m_maincpu->sh2drc_add_fastram(0x02000000, 0x0207ffff, 0, &m_mainram[0]);
	m_maincpu->sh2drc_add_fastram(0x04000000, 0x0407ffff, 0, &m_spriteram[0]);
	m_maincpu->sh2drc_add_fastram(0x040C0020, 0x040C002b, 0, &m_tilemap20_regs_base[0]);
	m_maincpu->sh2drc_add_fastram(0x040C0030, 0x040C003b, 0, &m_tilemap30_regs_base[0]);

	decrypt_bios();
}

void cps3_state::init_redearth()  { init_crypt(0x9e300ab1, 0xa175b82c, 0); }
void cps3_state::init_sfiii()     { init_crypt(0xb5fe053e, 0xfc03925a, 0); }
void cps3_state::init_sfiii2()    { init_crypt(0x00000000, 0x00000000, 1); } // sfiii2 runs off a 'dead' cart
void cps3_state::init_jojo()      { init_crypt(0x02203ee3, 0x01301972, 0); }
void cps3_state::init_sfiii3()    { init_crypt(0xa55432b4, 0x0c129981, 0); }
void cps3_state::init_jojoba()    { init_crypt(0x23323ee3, 0x03021972, 0); }
void cps3_state::init_cps3boot()  { init_crypt((u32)-1,(u32)-1,2); }



/* GFX decodes */


static const gfx_layout cps3_tiles16x16_layout =
{
	16,16,
	0x8000,
	8,
	{ STEP8(0,1) },
	{ 3*8,2*8,1*8,0*8,7*8,6*8,5*8,4*8,
		11*8,10*8,9*8,8*8,15*8,14*8,13*8,12*8 },
	{ STEP16(0,8*16) },
	8*256
};



static const gfx_layout cps3_tiles8x8_layout =
{
	8,8,
	0x200,
	4,
	{ /*8,9,10,11,*/ 0,1,2,3 },
	{ 20,16,4,0,52,48,36,32 },

	{ STEP8(0,8*8) },
	64*8
};

static inline u8 get_fade(int c, int f)
{
	// bit 7 unknown
	// bit 6 fade enable / disable
	// bit 5 fade mode
	// bit 4-0 fade value
	if (f & 0x40) // Fading enable / disable
	{
		f &= 0x3f;
		c = (f & 0x20) ? (c + (((0x1f - c) * (f & 0x1f)) / 0x1f)) : ((c * f) / 0x1f);
		c = std::max(0, std::min(0x1f, c));
	}
	return c;
}

void cps3_state::set_mame_colours(int colournum, u16 data, u32 fadeval)
{
	int r = (data >> 0) & 0x1f;
	int g = (data >> 5) & 0x1f;
	int b = (data >> 10) & 0x1f;

	/* is this 100% correct? */
	if (fadeval & 0x40400040)
	{
		//logerror("fadeval %08x\n",fadeval);

		r = get_fade(r, (fadeval & 0x7f000000)>>24);
		g = get_fade(g, (fadeval & 0x007f0000)>>16);
		b = get_fade(b, (fadeval & 0x0000007f)>>0);

		data = (data & 0x8000) | (r << 0) | (g << 5) | (b << 10);
	}

	m_colourram[colournum] = data;

	m_mame_colours[colournum] = rgb_t(pal5bit(r), pal5bit(g), pal5bit(b));

	if (colournum < 0x10000) m_palette->set_pen_color(colournum,m_mame_colours[colournum]/* rgb_t(r<<3,g<<3,b<<3)*/);//m_mame_colours[colournum]);
}


void cps3_state::video_start()
{
	m_char_ram = make_unique_clear<u32[]>(0x800000/4);

	/* create the char set (gfx will then be updated dynamically from RAM) */
	m_gfxdecode->set_gfx(0, std::make_unique<gfx_element>(m_palette, cps3_tiles8x8_layout, (u8 *)(&m_ss_ram[0x8000/4]), 0, m_palette->entries() / 16, 0));

	//decode_ssram();

	/* create the char set (gfx will then be updated dynamically from RAM) */
	m_gfxdecode->set_gfx(1, std::make_unique<gfx_element>(m_palette, cps3_tiles16x16_layout, (u8 *)m_char_ram.get(), 0, m_palette->entries() / 64, 0));
	m_gfxdecode->gfx(1)->set_granularity(64);

	//decode_charram();

	m_mame_colours = make_unique_clear<u32[]>(0x80000/2);

	m_screenwidth = 384;

	// the renderbuffer can be twice the size of the screen, this allows us to handle framebuffer zoom values
	// between 0x00 and 0x80 (0x40 is normal, 0x80 would be 'view twice as much', 0x20 is 'view half as much')
	m_renderbuffer_bitmap.allocate(512*2,224*2);

	m_renderbuffer_clip.set(0, m_screenwidth-1, 0, 224-1);

	m_renderbuffer_bitmap.fill(0x3f, m_renderbuffer_clip);

	save_item(NAME(m_ss_pal_base));
	save_item(NAME(m_unk_vidregs));
	save_item(NAME(m_ss_bank_base));

	save_pointer(NAME(m_char_ram), 0x800000/4);
	save_pointer(NAME(m_mame_colours), 0x80000/2);
}

// the 0x400 bit in the tilemap regs is "draw it upside-down"  (bios tilemap during flashing, otherwise capcom logo is flipped)

void cps3_state::draw_tilemapsprite_line(int tmnum, int drawline, bitmap_rgb32 &bitmap, const rectangle &cliprect)
{
	u32* tmapregs[4] = { m_tilemap20_regs_base, m_tilemap30_regs_base, m_tilemap40_regs_base, m_tilemap50_regs_base };
	if (tmnum > 3)
	{
		logerror("draw_tilemapsprite_line Illegal tilemap number %d\n", tmnum);
		return;
	}
	u32* regs = tmapregs[tmnum];

	int scrolly = ((regs[0] & 0x0000ffff) >> 0) + 4;
	int line = drawline + scrolly;
	line &= 0x3ff;

	if (!(regs[1] & 0x00008000)) return;

	u32 mapbase = (regs[2] & 0x007f0000) >> 16;
	u32 linebase = (regs[2] & 0x7f000000) >> 24;
	int linescroll_enable = (regs[1] & 0x00004000);

	int scrollx;
	int tileline = (line / 16) + 1;
	int tilesubline = line % 16;
	rectangle clip;

	mapbase = mapbase << 10;
	linebase = linebase << 10;

	if (!linescroll_enable)
	{
		scrollx = (regs[0] & 0xffff0000) >> 16;
	}
	else
	{
		//logerror("linebase %08x\n", linebase);

		scrollx = (regs[0] & 0xffff0000) >> 16;
		scrollx += (m_spriteram[linebase + ((line + 16 - 4) & 0x3ff)] >> 16) & 0x3ff;

	}

	//zoombase = (layerregs[1] & 0xffff0000)>>16;

	drawline &= 0x3ff;

	if (drawline > cliprect.bottom() + 4) return;

	clip.set(cliprect.left(), cliprect.right(), drawline, drawline);

	for (int x = cliprect.left() / 16; x < (cliprect.right() / 16) + 2; x++)
	{
		u32 const dat = m_spriteram[mapbase + ((tileline & 63) * 64) + ((x + scrollx / 16) & 63)];
		u32 const tileno = (dat & 0xffff0000) >> 17;
		u32 const colour = (dat & 0x000001ff) >> 0;
		bool const bpp = (dat & 0x0000200) >> 9;
		bool const yflip = (dat & 0x00000800) >> 11;
		bool const xflip = (dat & 0x00001000) >> 12;

		if (!bpp) m_gfxdecode->gfx(1)->set_granularity(256);
		else m_gfxdecode->gfx(1)->set_granularity(64);

		cps3_drawgfxzoom(bitmap, clip, m_gfxdecode->gfx(1), tileno, colour, xflip, yflip, (x * 16) - scrollx % 16, drawline - tilesubline, CPS3_TRANSPARENCY_PEN_INDEX, 0, 0x10000, 0x10000);
	}
}

// fg layer (TODO: this could be handled with an actual tilemap)
void cps3_state::draw_fg_layer(screen_device &screen, bitmap_rgb32 &bitmap, const rectangle &cliprect)
{
	// bank select? (sfiii2 intro) (could also be a scroll bit if the tilemap is just double height)
	int bank = 0x800;
	if (m_ss_bank_base & 0x01000000) bank = 0x000;

	for (int line = cliprect.top(); line <= cliprect.bottom(); line++)
	{
		rectangle clip = cliprect;
		clip.min_y = clip.max_y = line;

		int y = line / 8;
		int count = (y * 64) + bank;

		// 'combo meter' in JoJo games uses rowscroll
		int rowscroll = m_ss_ram[((line - 1) & 0x1ff) + 0x4000 / 4] >> 16;

		for (int x = 0; x < 64; x++)
		{
			u32 data = m_ss_ram[count]; // +0x800 = 2nd bank, used on sfiii2 intro..
			u32 tile = (data >> 16) & 0x1ff;
			int pal = (data & 0x003f) >> 1;
			int flipx = (data & 0x0080) >> 7;
			int flipy = (data & 0x0040) >> 6;
			pal += m_ss_pal_base << 5;

			cps3_drawgfxzoom(bitmap, clip, m_gfxdecode->gfx(0), tile, pal, flipx, flipy, (x * 8) - rowscroll, y * 8, CPS3_TRANSPARENCY_PEN, 0, 0x10000, 0x10000);
			cps3_drawgfxzoom(bitmap, clip, m_gfxdecode->gfx(0), tile, pal, flipx, flipy, 512 + (x * 8) - rowscroll, y * 8, CPS3_TRANSPARENCY_PEN, 0, 0x10000, 0x10000);

			count++;
		}
	}
}

u32 cps3_state::screen_update(screen_device &screen, bitmap_rgb32 &bitmap, const rectangle &cliprect)
{
	attoseconds_t period = screen.frame_period().attoseconds();
	rectangle visarea = screen.visible_area();

	int bg_drawn[4] = { 0, 0, 0, 0 };

	// decode_ssram();
	// decode_charram();

	/* registers are normally 002a006f 01ef01c6
	        widescreen mode = 00230076 026501c6
	    only SFIII2 uses widescreen, I don't know exactly which register controls it */
	if (((m_fullscreenzoom[1] & 0xffff0000) >> 16) == 0x0265)
	{
		if (m_screenwidth != 496)
		{
			m_screenwidth = 496;
			visarea.set(0, 496 - 1, 0, 224 - 1);
			screen.configure(496, 224, visarea, period);
		}
	}
	else
	{
		if (m_screenwidth != 384)
		{
			m_screenwidth = 384;
			visarea.set(0, 384 - 1, 0, 224 - 1);
			screen.configure(384, 224, visarea, period);
		}
	}

	u32 fullscreenzoomx = m_fullscreenzoom[3] & 0x000000ff;
	u32 fullscreenzoomy = m_fullscreenzoom[3] & 0x000000ff;
	/* clamp at 0x80, I don't know if this is accurate */
	if (fullscreenzoomx > 0x80) fullscreenzoomx = 0x80;
	if (fullscreenzoomy > 0x80) fullscreenzoomy = 0x80;

	u32 fszx = (fullscreenzoomx << 16) / 0x40;
	u32 fszy = (fullscreenzoomy << 16) / 0x40;

	if (fullscreenzoomx == 0x40 && fullscreenzoomy == 0x40)
	{
		m_renderbuffer_clip = cliprect;
	}
	else
	{
		m_renderbuffer_clip.set(
			(cliprect.left() * fszx) >> 16, (((cliprect.right() + 1) * fszx + 0x8000) >> 16) - 1,
			(cliprect.top() * fszy) >> 16, (((cliprect.bottom() + 1) * fszy + 0x8000) >> 16) - 1);
	}
	m_renderbuffer_bitmap.fill(0, m_renderbuffer_clip);

	/* Sprites */
	//logerror("Spritelist start:\n");
	for (int i = 0x00000 / 4; i < 0x2000 / 4; i += 4)
	{
		int const xpos = (m_spriteram[i + 1] & 0x03ff0000) >> 16;
		int const ypos = m_spriteram[i + 1] & 0x000003ff;
		u8 const gscroll = (m_spriteram[i + 0] & 0x70000000) >> 28;
		u32 const length = (m_spriteram[i + 0] & 0x01ff0000) >> 16; // how many entries in the sprite table
		u32 start = (m_spriteram[i + 0] & 0x00007ff0) >> 4;

		bool const whichbpp = (m_spriteram[i + 2] & 0x40000000) >> 30; // not 100% sure if this is right, jojo title / characters
		bool const whichpal = (m_spriteram[i + 2] & 0x20000000) >> 29;
		u8 const global_xflip = (m_spriteram[i + 2] & 0x10000000) >> 28;
		u8 const global_yflip = (m_spriteram[i + 2] & 0x08000000) >> 27;
		bool const global_alpha = (m_spriteram[i + 2] & 0x04000000) >> 26; // alpha / shadow? set on sfiii2 shadows, and big black image in jojo intro
		bool const global_bpp = (m_spriteram[i + 2] & 0x02000000) >> 25;
		u32 const global_pal = (m_spriteram[i + 2] & 0x01ff0000) >> 16;

		int const gscrollx = (m_unk_vidregs[gscroll] & 0x03ff0000) >> 16;
		int const gscrolly = (m_unk_vidregs[gscroll] & 0x000003ff) >> 0;
		start = (start * 0x100) >> 2;

		if ((m_spriteram[i + 0] & 0xf0000000) == 0x80000000)
			break;

		for (int j = 0; j < (length) * 4; j += 4)
		{
			u32 const value1 = (m_spriteram[start + j + 0]);
			u32 const value2 = (m_spriteram[start + j + 1]);
			u32 const value3 = (m_spriteram[start + j + 2]);

			//u8* srcdata = (u8*)m_char_ram;
			//u32 sourceoffset = (value1 >>14) & 0x7fffff;

			u32 const tileno = (value1 & 0xfffe0000) >> 17;

			int xpos2 = (value2 & 0x03ff0000) >> 16;
			int ypos2 = (value2 & 0x000003ff) >> 0;
			u8 flipx = (value1 & 0x00001000) >> 12;
			u8 flipy = (value1 & 0x00000800) >> 11;
			bool const alpha = (value1 & 0x00000400) >> 10; //? this one is used for alpha effects on warzard
			bool const bpp = (value1 & 0x00000200) >> 9;
			u32 const pal = (value1 & 0x000001ff);

			/* these are the sizes to actually draw */
			u32 const ysizedraw2 = ((value3 & 0x7f000000) >> 24) + 1;
			u32 const xsizedraw2 = ((value3 & 0x007f0000) >> 16) + 1;

			static const int tilestable[4] = { 8,1,2,4 };
			s8 ysize2 = ((value3 & 0x0000000c) >> 2);
			s8 xsize2 = ((value3 & 0x00000003) >> 0);

			if (ysize2 == 0)
			{
				//  logerror("invalid sprite ysize of 0 tiles\n");
				continue;
			}

			if (xsize2 == 0) // xsize of 0 tiles seems to be a special command to draw tilemaps
			{
				int tilemapnum = ((value3 & 0x00000030) >> 4);

				/* Urgh, the startline / endline seem to be direct screen co-ordinates regardless of fullscreen zoom
				    which probably means the fullscreen zoom is applied when rendering everything, not aftewards */

				if (bg_drawn[tilemapnum] == 0)
				{
					for (int uu = m_renderbuffer_clip.top(); uu <= m_renderbuffer_clip.bottom(); uu++)
					{
						draw_tilemapsprite_line(tilemapnum, uu, m_renderbuffer_bitmap, m_renderbuffer_clip);
					}
				}
				bg_drawn[tilemapnum] = 1;
			}
			else
			{
				ysize2 = tilestable[ysize2];
				xsize2 = tilestable[xsize2];

				u32 const xinc = (xsizedraw2 << 16) / xsize2;
				u32 const yinc = (ysizedraw2 << 16) / ysize2;

				u32 xscale = xinc / 16;
				u32 yscale = yinc / 16;

				/* Let's approximate to the nearest greater integer value
				   to avoid holes in between tiles */
				if (xscale & 0xffff)    xscale += (1<<16) / 16;
				if (yscale & 0xffff)    yscale += (1<<16) / 16;

				xsize2 -= 1;
				ysize2 -= 1;

				flipx ^= global_xflip;
				flipy ^= global_yflip;

				if (!flipx) xpos2 += (xsizedraw2 / 2);
				else xpos2 -= (xsizedraw2 / 2);

				ypos2 += (ysizedraw2 / 2);

				if (!flipx) xpos2 -= ((xsize2 + 1) * xinc) >> 16;
				else  xpos2 += (xsize2 * xinc) >> 16;

				if (flipy) ypos2 -= (ysize2 * yinc) >> 16;

				int count = 0;
				for (int xx = 0; xx < xsize2 + 1; xx++)
				{
					int current_xpos;

					if (!flipx) current_xpos = (xpos + xpos2 + ((xx * xinc) >> 16));
					else current_xpos = (xpos + xpos2 - ((xx * xinc) >> 16));
					//current_xpos +=  machine().rand() & 0x3ff;
					current_xpos += gscrollx;
					current_xpos += 1;
					current_xpos &= 0x3ff;
					if (current_xpos & 0x200) current_xpos -= 0x400;

					for (int yy = 0; yy < ysize2 + 1; yy++)
					{
						int current_ypos;
						int actualpal;

						if (flipy) current_ypos = (ypos + ypos2 + ((yy * yinc) >> 16));
						else current_ypos = (ypos + ypos2 - ((yy * yinc) >> 16));

						current_ypos += gscrolly;
						current_ypos = 0x3ff - current_ypos;
						current_ypos -= 17;
						current_ypos &= 0x3ff;

						if (current_ypos & 0x200) current_ypos -= 0x400;

						//if ( (whichbpp) && (m_screen->frame_number() & 1)) continue;

						/* use the palette value from the main list or the sublists? */
						if (whichpal)
						{
							actualpal = global_pal;
						}
						else
						{
							actualpal = pal;
						}

						/* use the bpp value from the main list or the sublists? */
						if (whichbpp)
						{
							if (!global_bpp) m_gfxdecode->gfx(1)->set_granularity(256);
							else m_gfxdecode->gfx(1)->set_granularity(64);
						}
						else
						{
							if (!bpp) m_gfxdecode->gfx(1)->set_granularity(256);
							else m_gfxdecode->gfx(1)->set_granularity(64);
						}

						int realtileno = tileno + count;
						int trans = (global_alpha || alpha) ? CPS3_TRANSPARENCY_PEN_INDEX_BLEND : CPS3_TRANSPARENCY_PEN_INDEX;

						cps3_drawgfxzoom(m_renderbuffer_bitmap, m_renderbuffer_clip, m_gfxdecode->gfx(1), realtileno, actualpal, 0 ^ flipx, 0 ^ flipy, current_xpos, current_ypos, trans, 0, xscale, yscale);
						count++;
					}
				}
			}
		}
	}

	if (fullscreenzoomx == 0x40 && fullscreenzoomy == 0x40)
	{
		/* copy render bitmap without zoom */
		for (u32 rendery = cliprect.top(); rendery <= cliprect.bottom(); rendery++)
		{
			u32* dstbitmap = &bitmap.pix32(rendery);
			u32* srcbitmap = &m_renderbuffer_bitmap.pix32(rendery);

			for (u32 renderx = cliprect.left(); renderx <= cliprect.right(); renderx++)
			{
				dstbitmap[renderx] = m_mame_colours[srcbitmap[renderx] & 0x1ffff];
			}
		}
	}
	else
	{
		/* copy render bitmap with zoom */
		u32 srcy = cliprect.top() * fszy;
		for (u32 rendery = cliprect.top(); rendery <= cliprect.bottom(); rendery++)
		{
			u32* dstbitmap = &bitmap.pix32(rendery);
			u32* srcbitmap = &m_renderbuffer_bitmap.pix32(srcy >> 16);
			u32 srcx = cliprect.left() * fszx;

			for (u32 renderx = cliprect.left(); renderx <= cliprect.right(); renderx++)
			{
				dstbitmap[renderx] = m_mame_colours[srcbitmap[srcx >> 16] & 0x1ffff];
				srcx += fszx;
			}
			srcy += fszy;
		}
	}

	draw_fg_layer(screen, bitmap, cliprect);

	return 0;
}

/*
    SSRAM 0x0000 - 0x1fff tilemap layout bank 0
          0x2000 - 0x3fff tilemap layout bank 1
          0x4000 - 0x7fff rowscroll (banked?)
          0x8000 - 0xffff tile character definitions

*/

READ32_MEMBER(cps3_state::ssram_r)
{
	if (offset >= 0x8000/4)
		return little_endianize_int32(m_ss_ram[offset]);
	else
		return m_ss_ram[offset];
}

WRITE32_MEMBER(cps3_state::ssram_w)
{
	if (offset >= 0x8000/4)
	{
		// we only want to endian-flip the character data, the tilemap info is fine
		data = little_endianize_int32(data);
		mem_mask = little_endianize_int32(mem_mask);
		m_gfxdecode->gfx(0)->mark_dirty((offset - (0x8000/4))/16);
	}

	COMBINE_DATA(&m_ss_ram[offset]);
}

WRITE32_MEMBER(cps3_state::_0xc0000000_ram_w)
{
	COMBINE_DATA( &m_0xc0000000_ram[offset] );
	// store a decrypted copy
	m_0xc0000000_ram_decrypted[offset] = m_0xc0000000_ram[offset]^cps3_mask(offset*4+0xc0000000, m_key1, m_key2);
}

WRITE32_MEMBER(cps3_state::cram_bank_w)
{
	if (ACCESSING_BITS_0_7)
	{
		// this seems to be related to accesses to the 0x04100000 region
		if (m_cram_bank != data)
		{
			m_cram_bank = data;
		//if (data & 0xfffffff0)
		//bank_w 00000000, ffff0000
		//bank_w 00000001, ffff0000
		//bank_w 00000002, ffff0000
		//bank_w 00000003, ffff0000
		//bank_w 00000004, ffff0000
		//bank_w 00000005, ffff0000
		//bank_w 00000006, ffff0000
		//bank_w 00000007, ffff0000
		// during CHARACTER RAM test..
			if (DEBUG_PRINTF) logerror("bank_w %08x, %08x\n",data,mem_mask);

		}
	}
	else
	{
		if (DEBUG_PRINTF) logerror("bank_w LSB32 %08x, %08x\n",data,mem_mask);

	}
}

READ32_MEMBER(cps3_state::cram_data_r)
{
	u32 fulloffset = (((m_cram_bank & 0x7)*0x100000)/4) + offset;

	return little_endianize_int32(m_char_ram[fulloffset]);
}

WRITE32_MEMBER(cps3_state::cram_data_w)
{
	u32 fulloffset = (((m_cram_bank & 0x7)*0x100000)/4) + offset;
	mem_mask = little_endianize_int32(mem_mask);
	data = little_endianize_int32(data);
	COMBINE_DATA(&m_char_ram[fulloffset]);
	m_gfxdecode->gfx(1)->mark_dirty(fulloffset/0x40);
}

/* FLASH ROM ACCESS */

READ32_MEMBER(cps3_state::gfxflash_r)
{
	u32 result = 0;
	if (m_cram_gfxflash_bank&1) offset += 0x200000/4;

	fujitsu_29f016a_device *chip0 = m_simm[2 + m_cram_gfxflash_bank/8][(m_cram_gfxflash_bank % 8) & ~1].target();
	fujitsu_29f016a_device *chip1 = m_simm[2 + m_cram_gfxflash_bank/8][(m_cram_gfxflash_bank % 8) |  1].target();
	if (chip0 == nullptr || chip1 == nullptr)
		return 0xffffffff;

	if (DEBUG_PRINTF) logerror("gfxflash_r\n");

	if (ACCESSING_BITS_24_31)   // GFX Flash 1
	{
		//logerror("read GFX flash chip %s addr %02x\n", chip0->tag(), (offset<<1));
		result |= chip0->read(offset<<1) << 24;
	}
	if (ACCESSING_BITS_16_23)   // GFX Flash 2
	{
		//logerror("read GFX flash chip %s addr %02x\n", chip1->tag(), (offset<<1));
		result |= chip1->read(offset<<1) << 16;
	}
	if (ACCESSING_BITS_8_15)    // GFX Flash 1
	{
		//logerror("read GFX flash chip %s addr %02x\n", chip0->tag(), (offset<<1)+1);
		result |= chip0->read((offset<<1)+0x1) << 8;
	}
	if (ACCESSING_BITS_0_7) // GFX Flash 2
	{
		//logerror("read GFX flash chip %s addr %02x\n", chip1->tag(), (offset<<1)+1);
		result |= chip1->read((offset<<1)+0x1) << 0;
	}

	//logerror("read GFX flash chips addr %02x returning %08x mem_mask %08x crambank %08x gfxbank %08x\n", offset*2, result,mem_mask,  m_cram_bank, m_cram_gfxflash_bank  );

	return result;
}

WRITE32_MEMBER(cps3_state::gfxflash_w)
{
	int command;
	if (m_cram_gfxflash_bank&1) offset += 0x200000/4;

	fujitsu_29f016a_device *chip0 = m_simm[2 + m_cram_gfxflash_bank/8][(m_cram_gfxflash_bank % 8) & ~1];
	fujitsu_29f016a_device *chip1 = m_simm[2 + m_cram_gfxflash_bank/8][(m_cram_gfxflash_bank % 8) |  1];
	if (chip0 == nullptr || chip1 == nullptr)
		return;

//  if (DEBUG_PRINTF) logerror("gfxflash_w %08x %08x %08x\n", offset *2, data, mem_mask);


	if (ACCESSING_BITS_24_31)   // GFX Flash 1
	{
		command = (data >> 24) & 0xff;
		//logerror("write to GFX flash chip %s addr %02x cmd %02x\n", chip0->tag(), (offset<<1), command);
		chip0->write((offset<<1), command);
	}
	if (ACCESSING_BITS_16_23)   // GFX Flash 2
	{
		command = (data >> 16) & 0xff;
		//logerror("write to GFX flash chip %s addr %02x cmd %02x\n", chip1->tag(), (offset<<1), command);
		chip1->write((offset<<1), command);
	}
	if (ACCESSING_BITS_8_15)    // GFX Flash 1
	{
		command = (data >> 8) & 0xff;
		//logerror("write to GFX flash chip %s addr %02x cmd %02x\n", chip0->tag(), (offset<<1)+1, command);
		chip0->write((offset<<1)+0x1, command);
	}
	if (ACCESSING_BITS_0_7) // GFX Flash 2
	{
		command = (data >> 0) & 0xff;
<<<<<<< HEAD
		//if ( ((offset<<1)+1) != 0x555) logerror("write to GFX flash chip %s addr %02x cmd %02x\n", chip1->tag(), (offset<<1)+1, command);
		chip1->write(space, (offset<<1)+0x1, command);
=======
		//if ( ((offset<<1)+1) != 0x555) printf("write to GFX flash chip %s addr %02x cmd %02x\n", chip1->tag(), (offset<<1)+1, command);
		chip1->write((offset<<1)+0x1, command);
>>>>>>> 5309bae3
	}

	/* make a copy in the linear memory region we actually use for drawing etc.  having it stored in interleaved flash roms isnt' very useful */
	{
		u32* romdata = (u32*)m_user5;

		u32 const real_offset = ((m_cram_gfxflash_bank & 0x3e) * 0x200000) + offset*4;

		u32 const newdata =((chip0->read_raw(((offset*2) & 0xfffffffe)+0)<<8) |
					(chip0->read_raw(((offset*2) & 0xfffffffe)+1)<<24) |
					(chip1->read_raw(((offset*2) & 0xfffffffe)+0)<<0)  |
					(chip1->read_raw(((offset*2) & 0xfffffffe)+1)<<16));

//      logerror("flashcrap %08x %08x %08x\n", offset *2, romdata[real_offset/4], newdata);
		romdata[real_offset/4] = newdata;
	}
}



u32 cps3_state::flashmain_r(int which, u32 offset, u32 mem_mask)
{
	u32 result = 0;

	if (m_simm[which][0] == nullptr || m_simm[which][1] == nullptr || m_simm[which][2] == nullptr || m_simm[which][3] == nullptr)
		return 0xffffffff;

	if (ACCESSING_BITS_24_31)   // Flash 1
	{
		//logerror("read flash chip %d addr %02x\n", base+0, offset*4 );
		result |= (m_simm[which][0]->read(offset)<<24);
	}
	if (ACCESSING_BITS_16_23)   // Flash 1
	{
		//logerror("read flash chip %d addr %02x\n", base+1, offset*4 );
		result |= (m_simm[which][1]->read(offset)<<16);
	}
	if (ACCESSING_BITS_8_15)    // Flash 1
	{
		//logerror("read flash chip %d addr %02x\n", base+2, offset*4 );
		result |= (m_simm[which][2]->read(offset)<<8);
	}
	if (ACCESSING_BITS_0_7) // Flash 1
	{
		//logerror("read flash chip %d addr %02x\n", base+3, offset*4 );
		result |= (m_simm[which][3]->read(offset)<<0);
	}

//  if (base==4) logerror("read flash chips addr %02x returning %08x\n", offset*4, result );

	return result;
}



READ32_MEMBER(cps3_state::flash1_r)
{
	u32 retvalue = flashmain_r(0, offset, mem_mask);

	if (m_altEncryption) return retvalue;

	retvalue = retvalue ^ cps3_mask(0x6000000+offset*4, m_key1, m_key2);
	return retvalue;
}

READ32_MEMBER(cps3_state::flash2_r)
{
	u32 retvalue = flashmain_r(1, offset, mem_mask);

	if (m_altEncryption) return retvalue;

	retvalue = retvalue ^ cps3_mask(0x6800000+offset*4, m_key1, m_key2);
	return retvalue;
}

void cps3_state::flashmain_w(int which, u32 offset, u32 data, u32 mem_mask)
{
	u8 command;

	if (m_simm[which][0] == nullptr || m_simm[which][1] == nullptr || m_simm[which][2] == nullptr || m_simm[which][3] == nullptr)
		return;

	if (ACCESSING_BITS_24_31)   // Flash 1
	{
		command = (data >> 24) & 0xff;
		//logerror("write to flash chip %s addr %02x cmd %02x\n", m_simm[which][0]->tag(), offset, command);
		m_simm[which][0]->write(offset, command);
	}
	if (ACCESSING_BITS_16_23)   // Flash 2
	{
		command = (data >> 16) & 0xff;
		//logerror("write to flash chip %s addr %02x cmd %02x\n", m_simm[which][1]->tag(), offset, command);
		m_simm[which][1]->write(offset, command);
	}
	if (ACCESSING_BITS_8_15)    // Flash 2
	{
		command = (data >> 8) & 0xff;
		//logerror("write to flash chip %s addr %02x cmd %02x\n", m_simm[which][2]->tag(), offset, command);
		m_simm[which][2]->write(offset, command);
	}
	if (ACCESSING_BITS_0_7) // Flash 2
	{
		command = (data >> 0) & 0xff;
		//logerror("write to flash chip %s addr %02x cmd %02x\n", m_simm[which][3]->tag(), offset, command);
		m_simm[which][3]->write(offset, command);
	}

	/* copy data into regions to execute from */
	{
		u32* romdata =  (u32*)m_user4;
		u32* romdata2 = (u32*)m_decrypted_gamerom;

		u32 real_offset = offset * 4;

		if (which==1)
		{
			romdata += 0x800000/4;
			romdata2 += 0x800000/4;
			real_offset += 0x800000;
		}

		u32 const newdata = (m_simm[which][0]->read_raw(offset)<<24) |
					(m_simm[which][1]->read_raw(offset)<<16) |
					(m_simm[which][2]->read_raw(offset)<<8) |
					(m_simm[which][3]->read_raw(offset)<<0);

		//logerror("%08x %08x %08x %08x %08x\n",offset, romdata2[offset], romdata[offset], newdata,  newdata^cps3_mask(0x6000000+real_offset, m_key1, m_key2)  );

		romdata[offset] = newdata;
		romdata2[offset] = newdata^cps3_mask(0x6000000+real_offset, m_key1, m_key2);
	}
}

WRITE32_MEMBER(cps3_state::flash1_w)
{
	flashmain_w(0,offset,data,mem_mask);
}

WRITE32_MEMBER(cps3_state::flash2_w)
{
	flashmain_w(1,offset,data,mem_mask);
}

WRITE32_MEMBER(cps3_state::cram_gfxflash_bank_w)
{
	if (ACCESSING_BITS_24_31)
	{
		//logerror("cram_gfxflash_bank_w MSB32 %08x\n",data);
/*
    SIMM 3 (Rom 30/31)
    cram_gfxflash_bank_w MSB32 00020000  // first half of gfx 0 + 1
    cram_gfxflash_bank_w MSB32 00030000  // 2nd half of gfx 0 + 1
    cram_gfxflash_bank_w MSB32 00040000  // first half of gfx 2 + 3
    cram_gfxflash_bank_w MSB32 00050000
    cram_gfxflash_bank_w MSB32 00060000  // first half of gfx 4 + 5
    cram_gfxflash_bank_w MSB32 00070000
    cram_gfxflash_bank_w MSB32 00080000  // first half of gfx 6 + 7
    cram_gfxflash_bank_w MSB32 00090000
    SIMM 4 (Rom 40/41)
    cram_gfxflash_bank_w MSB32 000a0000  // first half of gfx 8 + 9
    cram_gfxflash_bank_w MSB32 000b0000
    cram_gfxflash_bank_w MSB32 000c0000  // first half of gfx 10 + 11
    cram_gfxflash_bank_w MSB32 000d0000
    cram_gfxflash_bank_w MSB32 000e0000  // first half of gfx 12 + 13
    cram_gfxflash_bank_w MSB32 000f0000
    cram_gfxflash_bank_w MSB32 00100000  // first half of gfx 14 + 15
    cram_gfxflash_bank_w MSB32 00110000
    SIMM 5 (Rom 50/51)
    cram_gfxflash_bank_w MSB32 00120000  // first half of gfx 16 + 17
    cram_gfxflash_bank_w MSB32 00130000
    cram_gfxflash_bank_w MSB32 00140000  // first half of gfx 18 + 19
    cram_gfxflash_bank_w MSB32 00150000
    cram_gfxflash_bank_w MSB32 00160000  // first half of gfx 20 + 21
    cram_gfxflash_bank_w MSB32 00170000
    cram_gfxflash_bank_w MSB32 00180000  // first half of gfx 22 + 23
    cram_gfxflash_bank_w MSB32 00190000
    SIMM 6 (Rom 60/61)
    cram_gfxflash_bank_w MSB32 001a0000  // first half of gfx 24 + 25
    cram_gfxflash_bank_w MSB32 001b0000
    cram_gfxflash_bank_w MSB32 001c0000  // first half of gfx 26 + 27
    cram_gfxflash_bank_w MSB32 001d0000
    cram_gfxflash_bank_w MSB32 001e0000  // first half of gfx 28 + 29
    cram_gfxflash_bank_w MSB32 001f0000
    cram_gfxflash_bank_w MSB32 00200000  // first half of gfx 30 + 31
    cram_gfxflash_bank_w MSB32 00210000
    SIMM 7 (Rom 70/71) ** NOT USED (would follow on in sequence tho)

    */
		m_cram_gfxflash_bank = (data & 0xffff0000) >> 16;
		m_cram_gfxflash_bank-= 0x0002;// as with sound access etc. first 4 meg is 'special' and skipped
	}

	if (ACCESSING_BITS_0_7)
	{
		// writes 0 during boot
		//logerror("cram_gfxflash_bank_LSB_w LSB32 %08x\n",data);
	}
}

// this seems to be dma active flags, and maybe vblank... not if it is anything else
READ32_MEMBER(cps3_state::vbl_r)
{
	return 0x00000000;
}

READ32_MEMBER(cps3_state::unk_io_r)
{
	//  warzard will crash before booting if you return anything here
	return 0xffffffff;
}

READ32_MEMBER(cps3_state::_40C0000_r)
{
	return 0x00000000;
}

READ32_MEMBER(cps3_state::_40C0004_r)
{
	return 0x00000000;
}

/* EEPROM access is a little odd, I think it accesses eeprom through some kind of
   additional interface, as these writes aren't normal for the type of eeprom we have */

READ32_MEMBER(cps3_state::eeprom_r)
{
	int addr = offset*4;

	if (addr >= 0x100 && addr <= 0x17f)
	{
		if (ACCESSING_BITS_24_31) m_current_eeprom_read = (m_eeprom[offset-0x100/4] & 0xffff0000)>>16;
		else m_current_eeprom_read = (m_eeprom[offset-0x100/4] & 0x0000ffff)>>0;
		// read word to latch...
		return 0x00000000;
	}
	else if (addr == 0x200)
	{
		// busy flag / read data..
		if (ACCESSING_BITS_24_31) return 0;
		else
		{
			//if (DEBUG_PRINTF) logerror("reading %04x from eeprom\n", m_current_eeprom_read);
			return m_current_eeprom_read;
		}
	}
	else
	{
	//  if (DEBUG_PRINTF) logerror("unk read eeprom addr %04x, mask %08x\n", addr, mem_mask);
		return 0x00000000;
	}
}

WRITE32_MEMBER(cps3_state::eeprom_w)
{
	int addr = offset*4;

	if (addr >= 0x080 && addr <= 0x0ff)
	{
		offset -= 0x80/4;
		COMBINE_DATA(&m_eeprom[offset]);
		// write word to storage

	}
	else if (addr >= 0x180 && addr <= 0x1ff)
	{
		// always 00000000 ? incrememnt access?
	}
	else
	{
	//  if (DEBUG_PRINTF) logerror("unk write eeprom addr %04x, data %08x, mask %08x\n", addr, data, mem_mask);
	}

}

WRITE32_MEMBER(cps3_state::ss_bank_base_w)
{
	// might be scroll registers or something else..
	// used to display bank with 'insert coin' on during sfiii2 attract intro
	COMBINE_DATA(&m_ss_bank_base);

//  logerror("ss_bank_base_w %08x %08x\n", data, mem_mask);
}

WRITE32_MEMBER(cps3_state::ss_pal_base_w)
{
		if (DEBUG_PRINTF) logerror ("ss_pal_base_w %08x %08x\n", data, mem_mask);

	if (ACCESSING_BITS_24_31)
	{
		m_ss_pal_base = (data & 0x00ff0000)>>16;

		if (data & 0xff000000) logerror("ss_pal_base MSB32 upper bits used %04x \n", data);
	}
	else
	{
	//  logerror("ss_pal_base LSB32 used %04x \n", data);
	}
}

//<ElSemi> +0 X  +2 Y +4 unknown +6 enable ( & 0x8000) +8 low part tilemap base, high part linescroll base
//<ElSemi> (a word each)


WRITE32_MEMBER(cps3_state::palettedma_w)
{
	if (offset==0)
	{
		COMBINE_DATA(&m_paldma_source);
		m_paldma_realsource = (m_paldma_source<<1)-0x400000;
	}
	else if (offset==1)
	{
		COMBINE_DATA(&m_paldma_dest);
	}
	else if (offset==2)
	{
		COMBINE_DATA(&m_paldma_fade);
	}
	else if (offset==3)
	{
		COMBINE_DATA(&m_paldma_other2);

		if (ACCESSING_BITS_24_31)
		{
			m_paldma_length = (data & 0xffff0000)>>16;
		}
		if (ACCESSING_BITS_0_7)
		{
			if (data & 0x0002)
			{
				u16* src = (u16*)m_user5;
			//  if (DEBUG_PRINTF) logerror("CPS3 pal dma start %08x (real: %08x) dest %08x fade %08x other2 %08x (length %04x)\n", m_paldma_source, m_paldma_realsource, m_paldma_dest, m_paldma_fade, m_paldma_other2, m_paldma_length);

				for (int i = 0; i<m_paldma_length; i ++)
				{
					u16 coldata = src[BYTE_XOR_BE(((m_paldma_realsource>>1)+i))];

					//if (m_paldma_fade!=0) logerror("%08x\n",m_paldma_fade);

					set_mame_colours((m_paldma_dest+i)^1, coldata, m_paldma_fade);
				}


				m_maincpu->set_input_line(10, ASSERT_LINE);


			}
		}
	}

}


//static u8* current_table;




u32 cps3_state::process_byte( u8 real_byte, u32 destination, int max_length )
{
	u8* dest       = (u8*)m_char_ram.get();

	//logerror("process byte for destination %08x\n", destination);

	destination&=0x7fffff;

	if (real_byte & 0x40)
	{
		int tranfercount = 0;

		//logerror("Set RLE Mode\n");
		m_rle_length = (real_byte & 0x3f)+1;

		//logerror("RLE Operation (length %08x\n", m_rle_length );

		while (m_rle_length)
		{
			dest[((destination+tranfercount) & 0x7fffff)^3] = (m_last_normal_byte & 0x3f);
			m_gfxdecode->gfx(1)->mark_dirty(((destination+tranfercount) & 0x7fffff)/0x100);
			//logerror("RLE WRite Byte %08x, %02x\n", destination+tranfercount, real_byte);

			tranfercount++;
			m_rle_length--;
			max_length--;

			if ((destination+tranfercount) > 0x7fffff)  return max_length;


	//      if (max_length==0) return max_length; // this is meant to abort the transfer if we exceed dest length,, not working
		}
		return tranfercount;
	}
	else
	{
		//logerror("Write Normal Data\n");
		dest[(destination & 0x7fffff)^3] = real_byte;
		m_last_normal_byte = real_byte;
		m_gfxdecode->gfx(1)->mark_dirty((destination & 0x7fffff)/0x100);
		return 1;
	}
}

void cps3_state::do_char_dma( u32 real_source, u32 real_destination, u32 real_length )
{
	u8* sourcedata = (u8*)m_user5;
	int length_remaining;

	m_last_normal_byte = 0;
	m_rle_length = 0;
	length_remaining = real_length;
	while (length_remaining)
	{
		u8 current_byte;

		current_byte = sourcedata[DMA_XOR(real_source)];
		real_source++;

		if (current_byte & 0x80)
		{
			u8 real_byte;
			u32 length_processed;
			current_byte &= 0x7f;

			real_byte = sourcedata[DMA_XOR((m_current_table_address+current_byte*2+0))];
			//if (real_byte & 0x80) return;
			length_processed = process_byte(real_byte, real_destination, length_remaining );
			length_remaining-=length_processed; // subtract the number of bytes the operation has taken
			real_destination+=length_processed; // add it onto the destination
			if (real_destination>0x7fffff) return;
			if (length_remaining<=0) return; // if we've expired, exit

			real_byte = sourcedata[DMA_XOR((m_current_table_address+current_byte*2+1))];
			//if (real_byte & 0x80) return;
			length_processed = process_byte(real_byte, real_destination, length_remaining );
			length_remaining-=length_processed; // subtract the number of bytes the operation has taken
			real_destination+=length_processed; // add it onto the destination
			if (real_destination>0x7fffff) return;
			if (length_remaining<=0) return;  // if we've expired, exit
		}
		else
		{
			u32 length_processed;
			length_processed = process_byte(current_byte, real_destination, length_remaining );
			length_remaining-=length_processed; // subtract the number of bytes the operation has taken
			real_destination+=length_processed; // add it onto the destination
			if (real_destination>0x7fffff) return;
			if (length_remaining<=0) return;  // if we've expired, exit
		}

//      length_remaining--;
	}
}

u32 cps3_state::ProcessByte8(u8 b,u32 dst_offset)
{
	u8* destRAM = (u8*)m_char_ram.get();
	int l=0;

	if (m_lastb==m_lastb2) //rle
	{
		int rle=(b+1) & 0xff;

		for (int i = 0; i<rle; ++i)
		{
			destRAM[(dst_offset & 0x7fffff)^3] = m_lastb;
			m_gfxdecode->gfx(1)->mark_dirty((dst_offset & 0x7fffff)/0x100);

			dst_offset++;
			++l;
		}
		m_lastb2=0xffff;

		return l;
	}
	else
	{
		m_lastb2=m_lastb;
		m_lastb=b;
		destRAM[(dst_offset & 0x7fffff)^3] = b;
		m_gfxdecode->gfx(1)->mark_dirty((dst_offset & 0x7fffff)/0x100);
		return 1;
	}
}

void cps3_state::do_alt_char_dma( u32 src, u32 real_dest, u32 real_length )
{
	u8* px = (u8*)m_user5;
	u32 start = real_dest;
	u32 ds = real_dest;

	m_lastb=0xfffe;
	m_lastb2=0xffff;

	while(1)
	{
		u8 ctrl=px[DMA_XOR(src)];
		++src;

		for (int i = 0; i<8; ++i)
		{
			u8 p=px[DMA_XOR(src)];

			if (ctrl & 0x80)
			{
				u8 real_byte;
				p&=0x7f;
				real_byte = px[DMA_XOR((m_current_table_address+p*2+0))];
				ds+=ProcessByte8(real_byte,ds);
				real_byte = px[DMA_XOR((m_current_table_address+p*2+1))];
				ds+=ProcessByte8(real_byte,ds);
			}
			else
			{
				ds+=ProcessByte8(p,ds);
			}
			++src;
			ctrl<<=1;

			if ((ds-start)>=real_length)
				return;
		}
	}
}

void cps3_state::process_character_dma(u32 address)
{
	//logerror("charDMA start:\n");

	for (int i = 0; i < 0x1000; i += 3)
	{
		u32 dat1 = little_endianize_int32(m_char_ram[i + 0 + (address)]);
		u32 dat2 = little_endianize_int32(m_char_ram[i + 1 + (address)]);
		u32 dat3 = little_endianize_int32(m_char_ram[i + 2 + (address)]);
		u32 real_source      = (dat3 << 1) - 0x400000;
		u32 real_destination =  dat2 << 3;
		u32 real_length      = (((dat1 & 0x001fffff) + 1) << 3);

		/* 0x01000000 is the end of list marker, 0x13131313 is our default fill */
		if ((dat1 == 0x01000000) || (dat1 == 0x13131313)) break;

		//logerror("%08x %08x %08x real_source %08x (rom %d offset %08x) real_destination %08x, real_length %08x\n", dat1, dat2, dat3, real_source, real_source/0x800000, real_source%0x800000, real_destination, real_length);

		if  ((dat1 & 0x00e00000) == 0x00800000)
		{
			/* Sets a table used by the decompression routines */
			{
				/* We should probably copy this, but a pointer to it is fine for our purposes as the data doesn't change */
				m_current_table_address = real_source;
			}
			m_maincpu->set_input_line(10, ASSERT_LINE);
		}
		else if  ((dat1 & 0x00e00000) == 0x00400000)
		{
			/* 6bpp DMA decompression
			  - this is used for the majority of sprites and backgrounds */
			do_char_dma(real_source, real_destination, real_length );
			m_maincpu->set_input_line(10, ASSERT_LINE);

		}
		else if  ((dat1 & 0x00e00000) == 0x00600000)
		{
			/* 8bpp DMA decompression
			  - this is used on SFIII NG Sean's Stage ONLY */
			do_alt_char_dma(real_source, real_destination, real_length);
			m_maincpu->set_input_line(10, ASSERT_LINE);
		}
		else
		{
			// warzard uses command 0, uncompressed? but for what?
			//logerror("Unknown DMA List Command Type\n");
		}

	}
}

WRITE32_MEMBER(cps3_state::characterdma_w)
{
	if (DEBUG_PRINTF) logerror("chardma_w %08x %08x %08x\n", offset, data, mem_mask);

	if (offset==0)
	{
		//COMBINE_DATA(&m_chardma_source);
		if (ACCESSING_BITS_0_7)
		{
			m_chardma_source = data & 0x0000ffff;
		}
		if (ACCESSING_BITS_24_31)
		{
			if (DEBUG_PRINTF) logerror("chardma_w accessing MSB32 of offset 0");
		}
	}
	else if (offset==1)
	{
		COMBINE_DATA(&m_chardma_other);

		if (ACCESSING_BITS_24_31)
		{
			if ((data>>16) & 0x0040)
			{
				u32 list_address;
				list_address = (m_chardma_source | ((m_chardma_other & 0x003f0000)));

				//logerror("chardma_w activated %08x %08x (address = cram %08x)\n", m_chardma_source, m_chardma_other, list_address*4 );
				process_character_dma(list_address);
			}
			else
			{
				if (DEBUG_PRINTF) logerror("chardma_w NOT activated %08x %08x\n", m_chardma_source, m_chardma_other );
			}

			if ((data>>16) & 0xff80)
				if (DEBUG_PRINTF) logerror("chardma_w unknown bits in activate command %08x %08x\n", m_chardma_source, m_chardma_other );
		}
		else
		{
			if (DEBUG_PRINTF) logerror("chardma_w LSB32 write to activate command %08x %08x\n", m_chardma_source, m_chardma_other );
		}
	}
}

WRITE32_MEMBER(cps3_state::irq10_ack_w)
{
	m_maincpu->set_input_line(10, CLEAR_LINE); return;
}

WRITE32_MEMBER(cps3_state::irq12_ack_w)
{
	m_maincpu->set_input_line(12, CLEAR_LINE); return;
}

WRITE32_MEMBER(cps3_state::unk_vidregs_w)
{
	COMBINE_DATA(&m_unk_vidregs[offset]);
}

READ16_MEMBER(cps3_state::colourram_r)
{
	return m_colourram[offset];
}

WRITE16_MEMBER(cps3_state::colourram_w)
{
	COMBINE_DATA(&m_colourram[offset]);

	set_mame_colours(offset, m_colourram[offset], 0);
}


/* there are more unknown writes, but you get the idea */
void cps3_state::cps3_map(address_map &map)
{
	map(0x00000000, 0x0007ffff).rom().region("bios", 0); // Bios ROM
	map(0x02000000, 0x0207ffff).ram().share("mainram"); // Main RAM

	map(0x03000000, 0x030003ff).ram(); // 'FRAM' (SFIII memory test mode ONLY)

//  AM_RANGE(0x04000000, 0x0407dfff) AM_RAM AM_SHARE("spriteram")//AM_WRITEONLY // Sprite RAM (jojoba tests this size)
	map(0x04000000, 0x0407ffff).ram().share("spriteram");//AM_WRITEONLY // Sprite RAM

	map(0x04080000, 0x040bffff).rw(FUNC(cps3_state::colourram_r), FUNC(cps3_state::colourram_w)).share("colourram");  // Colour RAM (jojoba tests this size) 0x20000 colours?!

	// video registers of some kind probably
	map(0x040C0000, 0x040C0003).r(FUNC(cps3_state::_40C0000_r));//?? every frame
	map(0x040C0004, 0x040C0007).r(FUNC(cps3_state::_40C0004_r));//AM_READ(_40C0004_r) // warzard reads this!
//  AM_RANGE(0x040C0008, 0x040C000b) AM_WRITENOP//??
	map(0x040C000c, 0x040C000f).r(FUNC(cps3_state::vbl_r));// AM_WRITENOP/

	map(0x040C0000, 0x040C001f).w(FUNC(cps3_state::unk_vidregs_w));
	map(0x040C0020, 0x040C002b).writeonly().share("tmap20_regs");
	map(0x040C0030, 0x040C003b).writeonly().share("tmap30_regs");
	map(0x040C0040, 0x040C004b).writeonly().share("tmap40_regs");
	map(0x040C0050, 0x040C005b).writeonly().share("tmap50_regs");

	map(0x040C0060, 0x040C007f).ram().share("fullscreenzoom");

	map(0x040C0094, 0x040C009b).w(FUNC(cps3_state::characterdma_w));

	map(0x040C00a0, 0x040C00af).w(FUNC(cps3_state::palettedma_w));

	map(0x040C0084, 0x040C0087).w(FUNC(cps3_state::cram_bank_w));
	map(0x040C0088, 0x040C008b).w(FUNC(cps3_state::cram_gfxflash_bank_w));

	map(0x040e0000, 0x040e02ff).rw(m_cps3sound, FUNC(cps3_sound_device::cps3_sound_r), FUNC(cps3_sound_device::cps3_sound_w));

	map(0x04100000, 0x041fffff).rw(FUNC(cps3_state::cram_data_r), FUNC(cps3_state::cram_data_w));
	map(0x04200000, 0x043fffff).rw(FUNC(cps3_state::gfxflash_r), FUNC(cps3_state::gfxflash_w)); // GFX Flash ROMS

	map(0x05000000, 0x05000003).portr("INPUTS");
	map(0x05000004, 0x05000007).portr("EXTRA");

	map(0x05000008, 0x0500000b).nopw(); // ?? every frame

	map(0x05000a00, 0x05000a1f).r(FUNC(cps3_state::unk_io_r)); // ?? every frame

	map(0x05001000, 0x05001203).rw(FUNC(cps3_state::eeprom_r), FUNC(cps3_state::eeprom_w));

	map(0x05040000, 0x0504ffff).rw(FUNC(cps3_state::ssram_r), FUNC(cps3_state::ssram_w)).share("ss_ram"); // 'SS' RAM (Score Screen) (text tilemap + toles)
	//0x25050020
	map(0x05050020, 0x05050023).w(FUNC(cps3_state::ss_bank_base_w));
	map(0x05050024, 0x05050027).w(FUNC(cps3_state::ss_pal_base_w));

	map(0x05100000, 0x05100003).w(FUNC(cps3_state::irq12_ack_w));
	map(0x05110000, 0x05110003).w(FUNC(cps3_state::irq10_ack_w));

	map(0x05140000, 0x05140003).rw("scsi:7:wd33c93", FUNC(wd33c93_device::indir_r), FUNC(wd33c93_device::indir_w)).umask32(0x00ff00ff);

	map(0x06000000, 0x067fffff).rw(FUNC(cps3_state::flash1_r), FUNC(cps3_state::flash1_w)); /* Flash ROMs simm 1 */
	map(0x06800000, 0x06ffffff).rw(FUNC(cps3_state::flash2_r), FUNC(cps3_state::flash2_w)); /* Flash ROMs simm 2 */

	map(0x07ff0048, 0x07ff004b).nopw(); // bit 0 toggles during programming
	map(0xc0000000, 0xc00003ff).ram().w(FUNC(cps3_state::_0xc0000000_ram_w)).share("0xc0000000_ram"); /* Executes code from here */
}

void cps3_state::decrypted_opcodes_map(address_map &map)
{
	map(0x00000000, 0x0007ffff).rom().region("bios", 0); // Bios ROM
	map(0x06000000, 0x06ffffff).rom().share("decrypted_gamerom");
	map(0xc0000000, 0xc00003ff).rom().share("0xc0000000_ram_decrypted");
}

static INPUT_PORTS_START( cps3 )
	PORT_START("INPUTS")
	PORT_BIT( 0x00000001, IP_ACTIVE_LOW, IPT_JOYSTICK_UP ) PORT_PLAYER(1)
	PORT_BIT( 0x00000002, IP_ACTIVE_LOW, IPT_JOYSTICK_DOWN ) PORT_PLAYER(1)
	PORT_BIT( 0x00000004, IP_ACTIVE_LOW, IPT_JOYSTICK_LEFT ) PORT_PLAYER(1)
	PORT_BIT( 0x00000008, IP_ACTIVE_LOW, IPT_JOYSTICK_RIGHT ) PORT_PLAYER(1)
	PORT_BIT( 0x00000010, IP_ACTIVE_LOW, IPT_BUTTON1 ) PORT_NAME("P1 Jab Punch") PORT_PLAYER(1)
	PORT_BIT( 0x00000020, IP_ACTIVE_LOW, IPT_BUTTON2 ) PORT_NAME("P1 Strong Punch") PORT_PLAYER(1)
	PORT_BIT( 0x00000040, IP_ACTIVE_LOW, IPT_BUTTON3 ) PORT_NAME("P1 Fierce Punch") PORT_PLAYER(1)
	PORT_BIT( 0x00000080, IP_ACTIVE_LOW, IPT_UNUSED ) // nothing here?
	PORT_BIT( 0x00000100, IP_ACTIVE_LOW, IPT_JOYSTICK_UP ) PORT_PLAYER(2)
	PORT_BIT( 0x00000200, IP_ACTIVE_LOW, IPT_JOYSTICK_DOWN ) PORT_PLAYER(2)
	PORT_BIT( 0x00000400, IP_ACTIVE_LOW, IPT_JOYSTICK_LEFT ) PORT_PLAYER(2)
	PORT_BIT( 0x00000800, IP_ACTIVE_LOW, IPT_JOYSTICK_RIGHT ) PORT_PLAYER(2)
	PORT_BIT( 0x00001000, IP_ACTIVE_LOW, IPT_BUTTON1 ) PORT_NAME("P2 Jab Punch") PORT_PLAYER(2)
	PORT_BIT( 0x00002000, IP_ACTIVE_LOW, IPT_BUTTON2 ) PORT_NAME("P2 Strong Punch") PORT_PLAYER(2)
	PORT_BIT( 0x00004000, IP_ACTIVE_LOW, IPT_BUTTON3 ) PORT_NAME("P2 Fierce Punch") PORT_PLAYER(2)
	PORT_BIT( 0x00008000, IP_ACTIVE_LOW, IPT_UNUSED ) // nothing here?
	PORT_BIT( 0x00010000, IP_ACTIVE_LOW, IPT_SERVICE1 )
	PORT_SERVICE_NO_TOGGLE( 0x00020000, IP_ACTIVE_LOW )
	PORT_BIT( 0x00fc0000, IP_ACTIVE_LOW, IPT_UNUSED ) // nothing here?
	PORT_BIT( 0x01000000, IP_ACTIVE_LOW, IPT_COIN1 )
	PORT_BIT( 0x02000000, IP_ACTIVE_LOW, IPT_COIN2 )
	PORT_BIT( 0x04000000, IP_ACTIVE_LOW, IPT_BUTTON6 ) PORT_NAME("P2 Roundhouse Kick") PORT_PLAYER(2)
	PORT_BIT( 0x08000000, IP_ACTIVE_LOW, IPT_UNUSED ) // nothing here?
	PORT_BIT( 0x10000000, IP_ACTIVE_LOW, IPT_START1 )
	PORT_BIT( 0x20000000, IP_ACTIVE_LOW, IPT_START2 )
	PORT_BIT( 0xc0000000, IP_ACTIVE_LOW, IPT_UNUSED ) // nothing here?

	PORT_START("EXTRA")
	PORT_BIT( 0x0001ffff, IP_ACTIVE_LOW, IPT_UNUSED ) // nothing here?
	PORT_BIT( 0x00020000, IP_ACTIVE_LOW, IPT_BUTTON6 ) PORT_NAME("P1 Roundhouse Kick") PORT_PLAYER(1)
	PORT_BIT( 0x00040000, IP_ACTIVE_LOW, IPT_BUTTON5 ) PORT_NAME("P1 Forward Kick") PORT_PLAYER(1)
	PORT_BIT( 0x00080000, IP_ACTIVE_LOW, IPT_BUTTON4 ) PORT_NAME("P1 Short Kick") PORT_PLAYER(1)
	PORT_BIT( 0x00100000, IP_ACTIVE_LOW, IPT_BUTTON4 ) PORT_NAME("P2 Short Kick") PORT_PLAYER(2)
	PORT_BIT( 0x00200000, IP_ACTIVE_LOW, IPT_BUTTON5 ) PORT_NAME("P2 Forward Kick") PORT_PLAYER(2)
	PORT_BIT( 0xffc00000, IP_ACTIVE_LOW, IPT_UNUSED ) // nothing here?
INPUT_PORTS_END

/* Red Earth game inputs */
static INPUT_PORTS_START ( cps3_re )
	PORT_INCLUDE ( cps3 )

	PORT_MODIFY("INPUTS")
	PORT_BIT( 0x10000000, IP_ACTIVE_LOW, IPT_START1 ) PORT_NAME("P1 Start / Change Orb")
	PORT_BIT( 0x20000000, IP_ACTIVE_LOW, IPT_START2 ) PORT_NAME("P2 Start / Change Orb")
INPUT_PORTS_END

/* Jojo game inputs */
static INPUT_PORTS_START( cps3_jojo)
	PORT_INCLUDE( cps3 )

	PORT_MODIFY("INPUTS")
	PORT_BIT( 0x00000010, IP_ACTIVE_LOW, IPT_BUTTON1 ) PORT_NAME("P1 Light") PORT_PLAYER(1)
	PORT_BIT( 0x00000020, IP_ACTIVE_LOW, IPT_BUTTON2 ) PORT_NAME("P1 Medium") PORT_PLAYER(1)
	PORT_BIT( 0x00000040, IP_ACTIVE_LOW, IPT_BUTTON3 ) PORT_NAME("P1 Strong") PORT_PLAYER(1)
	PORT_BIT( 0x00001000, IP_ACTIVE_LOW, IPT_BUTTON1 ) PORT_NAME("P2 Light") PORT_PLAYER(2)
	PORT_BIT( 0x00002000, IP_ACTIVE_LOW, IPT_BUTTON2 ) PORT_NAME("P2 Medium") PORT_PLAYER(2)
	PORT_BIT( 0x00004000, IP_ACTIVE_LOW, IPT_BUTTON3 ) PORT_NAME("P2 Strong") PORT_PLAYER(2)
	PORT_BIT( 0x04000000, IP_ACTIVE_LOW, IPT_UNUSED ) PORT_PLAYER(2)

	PORT_MODIFY("EXTRA")
	PORT_BIT( 0x00020000, IP_ACTIVE_LOW, IPT_UNUSED ) PORT_PLAYER(1)
	PORT_BIT( 0x00040000, IP_ACTIVE_LOW, IPT_UNUSED ) PORT_PLAYER(1)
	PORT_BIT( 0x00080000, IP_ACTIVE_LOW, IPT_BUTTON4 ) PORT_NAME("P1 Stand") PORT_PLAYER(1)
	PORT_BIT( 0x00100000, IP_ACTIVE_LOW, IPT_BUTTON4 ) PORT_NAME("P2 Stand") PORT_PLAYER(2)
	PORT_BIT( 0x00200000, IP_ACTIVE_LOW, IPT_UNUSED ) PORT_PLAYER(2)
INPUT_PORTS_END

INTERRUPT_GEN_MEMBER(cps3_state::vbl_interrupt)
{
	device.execute().set_input_line(12, ASSERT_LINE);
}

INTERRUPT_GEN_MEMBER(cps3_state::other_interrupt)
{
	// this seems to need to be periodic (see the life bar portraits in sfiii2
	// but also triggered on certain dma events (or warzard locks up in attract)
	// what is the REAL source of IRQ10??
	device.execute().set_input_line(10, ASSERT_LINE);
}


void cps3_state::machine_start()
{
	m_eeprom = std::make_unique<u32[]>(0x400/4);
	subdevice<nvram_device>("eeprom")->set_base(m_eeprom.get(), 0x400);

	save_item(NAME(m_cram_gfxflash_bank));
	save_item(NAME(m_cram_bank));
	save_item(NAME(m_current_eeprom_read));
	save_item(NAME(m_paldma_source));
	save_item(NAME(m_paldma_realsource));
	save_item(NAME(m_paldma_dest));
	save_item(NAME(m_paldma_fade));
	save_item(NAME(m_paldma_other2));
	save_item(NAME(m_paldma_length));
	save_item(NAME(m_chardma_source));
	save_item(NAME(m_chardma_other));
	save_item(NAME(m_current_table_address));

	save_pointer(NAME(m_eeprom), 0x400/4);
}


void cps3_state::machine_reset()
{
	m_current_table_address = -1;

	// copy data from flashroms back into user regions + decrypt into regions we execute/draw from.
	copy_from_nvram();
}


void cps3_state::device_post_load()
{
	// copy data from flashroms back into user regions + decrypt into regions we execute/draw from.
	copy_from_nvram();
}


// make a copy in the regions we execute code / draw gfx from
void cps3_state::copy_from_nvram()
{
	u32* romdata = (u32*)m_user4;
	u32* romdata2 = (u32*)m_decrypted_gamerom;
	/* copy + decrypt program roms which have been loaded from flashroms/nvram */
	for (u32 i = 0; i < 0x800000; i +=4)
	{
		u32 data;

		data = ((m_simm[0][0]->read_raw(i/4)<<24) | (m_simm[0][1]->read_raw(i/4)<<16) | (m_simm[0][2]->read_raw(i/4)<<8) | (m_simm[0][3]->read_raw(i/4)<<0));

	//  logerror("%08x %08x %08x %08x\n",romdata[i/4],data, romdata2[i/4], data ^ cps3_mask(i+0x6000000, m_key1, m_key2));
		romdata[i/4] = data;
		romdata2[i/4] = data ^ cps3_mask(i+0x6000000, m_key1, m_key2);

	}

	romdata  += 0x800000/4;
	romdata2 += 0x800000/4;

	if (m_simm[1][0] != nullptr)
		for (u32 i = 0; i < 0x800000; i +=4)
		{
			u32 data;

			data = ((m_simm[1][0]->read_raw(i/4)<<24) | (m_simm[1][1]->read_raw(i/4)<<16) | (m_simm[1][2]->read_raw(i/4)<<8) | (m_simm[1][3]->read_raw(i/4)<<0));

		//  logerror("%08x %08x %08x %08x\n",romdata[i/4],data, romdata2[i/4],  data ^ cps3_mask(i+0x6800000, m_key1, m_key2) );
			romdata[i/4] = data;
			romdata2[i/4] = data ^ cps3_mask(i+0x6800000, m_key1, m_key2);
		}

	/* copy gfx from loaded flashroms to user reigon 5, where it's used */
	{
		u32 len = USER5REGION_LENGTH;
		int flashnum = 0;
		int countoffset = 0;

		romdata = (u32*)m_user5;
		for (u32 thebase = 0; thebase < len/2; thebase += 0x200000)
		{
		//  logerror("flashnums %d. %d\n",flashnum, flashnum+1);

			fujitsu_29f016a_device *flash0 = m_simm[2 + flashnum/8][flashnum % 8 + 0];
			fujitsu_29f016a_device *flash1 = m_simm[2 + flashnum/8][flashnum % 8 + 1];
			if (flash0 == nullptr || flash1 == nullptr)
				continue;
			if (flash0 != nullptr && flash1 != nullptr)
			{
				for (u32 i = 0; i < 0x200000; i +=2)
				{
					u32 dat = (flash0->read_raw(i+0)<<8) |
									(flash0->read_raw(i+1)<<24) |
									(flash1->read_raw(i+0)<<0) |
									(flash1->read_raw(i+1)<<16);

					//logerror("%08x %08x\n",romdata[countoffset],dat);
					romdata[countoffset] = dat;

					countoffset++;
				}
			}
			flashnum+=2;
		}
	}


	/*
	{
	    FILE *fp;
	    const char *gamename = machine().system().name;
	    char filename[256];
	    sprintf(filename, "%s_bios.dump", gamename);

	    fp=fopen(filename, "w+b");
	    if (fp)
	    {
	        fwrite(rom, 0x080000, 1, fp);
	        fclose(fp);
	    }
	}
	*/

}


SH2_DMA_KLUDGE_CB(cps3_state::dma_callback)
{
	/*
	  on the actual CPS3 hardware the SH2 DMA bypasses the encryption.

	  to handle this in MAME we use this callback, and reverse the effect of the
	  encryption that would otherwise be applied.  this allows us to avoid per-game,
	  per-PC hacks.  this approach is however still a little messy.

	*/

	/* I doubt this is endian safe.. needs checking / fixing */
	if (size==0)
	{
		if ((src&3)==0) data <<=24;
		if ((src&3)==1) data <<=16;
		if ((src&3)==2) data <<=8;
		if ((src&3)==3) data <<=0;
	}


	if (src < 0x80000)
	{
		int offs = (src & 0x07ffff) >> 2;
		data = data ^ cps3_mask(offs * 4, m_key1, m_key2);
	}
	else if (src >= 0x6000000 && src < 0x6800000)
	{
		int offs = (src & 0x07fffff) >> 2;
		if (!m_altEncryption) data = data ^ cps3_mask(0x6000000 + offs * 4, m_key1, m_key2);
	}
	else if (src >= 0x6800000 && src < 0x7000000)
	{
		int offs = (src & 0x07fffff) >> 2;
		if (!m_altEncryption) data = data ^ cps3_mask(0x6800000 + offs * 4, m_key1, m_key2);
	}
	else
	{
		//logerror("%s :src %08x, dst %08x, returning %08x\n", machine().describe_context().c_str(), src, dst, data);
	}

	/* I doubt this is endian safe.. needs checking / fixing */
	if (size==0)
	{
		if ((src&3)==0) data >>=24;
		if ((src&3)==1) data >>=16;
		if ((src&3)==2) data >>=8;
		if ((src&3)==3) data >>=0;

		data &=0x000000ff;
	}

	return data;
}

void cps3_state::simm_config(machine_config &config, unsigned slot, unsigned count)
{
	for (unsigned i = 0; i < count; i++)
		FUJITSU_29F016A(config, m_simm[slot][i]);
}

void cps3_state::simm1_64mbit(machine_config &config)
{
	simm_config(config, 0, 4);
}

void cps3_state::simm2_64mbit(machine_config &config)
{
	simm_config(config, 1, 4);
}

void cps3_state::simm3_128mbit(machine_config &config)
{
	simm_config(config, 2, 8);
}

void cps3_state::simm4_128mbit(machine_config &config)
{
	simm_config(config, 3, 8);
}

void cps3_state::simm5_128mbit(machine_config &config)
{
	simm_config(config, 4, 8);
}

void cps3_state::simm5_32mbit(machine_config &config)
{
	simm_config(config, 4, 2);
}

void cps3_state::simm6_128mbit(machine_config &config)
{
	simm_config(config, 5, 8);
}

void cps3_state::cps3(machine_config &config)
{
	/* basic machine hardware */
	SH2(config, m_maincpu, 6250000*4); // external clock is 6.25 Mhz, it sets the internal multiplier to 4x (this should probably be handled in the core..)
	m_maincpu->set_addrmap(AS_PROGRAM, &cps3_state::cps3_map);
	m_maincpu->set_addrmap(AS_OPCODES, &cps3_state::decrypted_opcodes_map);
	m_maincpu->set_vblank_int("screen", FUNC(cps3_state::vbl_interrupt));
	m_maincpu->set_periodic_int(FUNC(cps3_state::other_interrupt), attotime::from_hz(80)); /* ?source? */
	m_maincpu->set_dma_kludge_callback(FUNC(cps3_state::dma_callback));

	NSCSI_BUS(config, "scsi");
	NSCSI_CONNECTOR(config, "scsi:1").option_set("cdrom", NSCSI_CDROM);
	NSCSI_CONNECTOR(config, "scsi:7").option_set("wd33c93", WD33C93A).clock(10'000'000);

	/* video hardware */
	screen_device &screen(SCREEN(config, "screen", SCREEN_TYPE_RASTER));
	screen.set_raw(XTAL(60'000'000)/8, 486, 0, 384, 259, 0, 224);
	screen.set_screen_update(FUNC(cps3_state::screen_update));
/*
    Measured clocks:
        V = 59.5992Hz
        H = 15.4335kHz
        H/V = 258.955 ~ 259 lines

    Possible video clocks:
        60MHz       / 15.4335kHz = 3887.647 / 8 = 485.956 ~ 486 -> likely
         42.9545MHz / 15.4445kHz = 2781.217 / 6 = 463.536 -> unlikely
*/

	NVRAM(config, "eeprom", nvram_device::DEFAULT_ALL_0);
	PALETTE(config, m_palette).set_entries(0x10000); // actually 0x20000 ...

	GFXDECODE(config, m_gfxdecode, m_palette, gfxdecode_device::empty);

	/* sound hardware */
	SPEAKER(config, "lspeaker").front_left();
	SPEAKER(config, "rspeaker").front_right();

	CPS3(config, m_cps3sound, MASTER_CLOCK / 3);
	m_cps3sound->add_route(1, "lspeaker", 1.0);
	m_cps3sound->add_route(0, "rspeaker", 1.0);
}


/* individual configs for each machine, depending on the SIMMs installed */
void cps3_state::redearth(machine_config &config)
{
	cps3(config);
	simm1_64mbit(config);
	simm3_128mbit(config);
	simm4_128mbit(config);
	simm5_32mbit(config);
}

void cps3_state::sfiii(machine_config &config)
{
	cps3(config);
	simm1_64mbit(config);
	simm3_128mbit(config);
	simm4_128mbit(config);
	simm5_32mbit(config);
}

void cps3_state::sfiii2(machine_config &config)
{
	cps3(config);
	simm1_64mbit(config);
	simm2_64mbit(config);
	simm3_128mbit(config);
	simm4_128mbit(config);
	simm5_128mbit(config);
}

void cps3_state::jojo(machine_config &config)
{
	cps3(config);
	simm1_64mbit(config);
	simm2_64mbit(config);
	simm3_128mbit(config);
	simm4_128mbit(config);
	simm5_32mbit(config);
}

void cps3_state::sfiii3(machine_config &config)
{
	cps3(config);
	simm1_64mbit(config);
	simm2_64mbit(config);
	simm3_128mbit(config);
	simm4_128mbit(config);
	simm5_128mbit(config);
	simm6_128mbit(config);
}

void cps3_state::jojoba(machine_config &config)
{
	cps3(config);
	simm1_64mbit(config);
	simm2_64mbit(config);
	simm3_128mbit(config);
	simm4_128mbit(config);
	simm5_128mbit(config);
}


/* CD sets - use CD BIOS roms */

ROM_START( redearth )
	ROM_REGION32_BE( 0x080000, "bios", 0 ) /* bios region */
	ROM_LOAD( "redearth_euro.29f400.u2", 0x000000, 0x080000, CRC(02e0f336) SHA1(acc37e830dfeb9674f5a0fb24f4cc23217ae4ff5) )

	DISK_REGION( "scsi:1:cdrom" )
	DISK_IMAGE_READONLY( "cap-wzd-5", 0, BAD_DUMP SHA1(e5676752b08283dc4a98c3d7b759e8aa6dcd0679) )
ROM_END

ROM_START( redearthr1 )
	ROM_REGION32_BE( 0x080000, "bios", 0 ) /* bios region */
	ROM_LOAD( "redearth_euro.29f400.u2", 0x000000, 0x080000, CRC(02e0f336) SHA1(acc37e830dfeb9674f5a0fb24f4cc23217ae4ff5) )

	DISK_REGION( "scsi:1:cdrom" )
	DISK_IMAGE_READONLY( "cap-wzd-3", 0, SHA1(a6ff67093db6bc80ee5fc46e4300e0177b213a52) )
ROM_END

ROM_START( warzard )
	ROM_REGION32_BE( 0x080000, "bios", 0 ) /* bios region */
	ROM_LOAD( "warzard_japan.29f400.u2", 0x000000, 0x080000, CRC(f8e2f0c6) SHA1(93d6a986f44c211fff014e55681eca4d2a2774d6) )

	DISK_REGION( "scsi:1:cdrom" )
	DISK_IMAGE_READONLY( "cap-wzd-5", 0, BAD_DUMP SHA1(e5676752b08283dc4a98c3d7b759e8aa6dcd0679) )
ROM_END

ROM_START( warzardr1 )
	ROM_REGION32_BE( 0x080000, "bios", 0 ) /* bios region */
	ROM_LOAD( "warzard_japan.29f400.u2", 0x000000, 0x080000, CRC(f8e2f0c6) SHA1(93d6a986f44c211fff014e55681eca4d2a2774d6) )

	DISK_REGION( "scsi:1:cdrom" )
	DISK_IMAGE_READONLY( "cap-wzd-3", 0, SHA1(a6ff67093db6bc80ee5fc46e4300e0177b213a52) )
ROM_END


ROM_START( sfiii )
	ROM_REGION32_BE( 0x080000, "bios", 0 ) /* bios region */
	ROM_LOAD( "sfiii_euro.29f400.u2", 0x000000, 0x080000, CRC(27699ddc) SHA1(d8b525cd27e584560b129598df31fd2c5b2a682a) )

	DISK_REGION( "scsi:1:cdrom" )
	DISK_IMAGE_READONLY( "cap-sf3-3", 0, BAD_DUMP SHA1(606e62cc5f46275e366e7dbb412dbaeb7e54cd0c) )
ROM_END

ROM_START( sfiiiu )
	ROM_REGION32_BE( 0x080000, "bios", 0 ) /* bios region */
	ROM_LOAD( "sfiii_usa_region_b1.29f400.u2", 0x000000, 0x080000, CRC(fb172a8e) SHA1(48ebf59910f246835f7dc0c588da30f7a908072f) )

	DISK_REGION( "scsi:1:cdrom" )
	DISK_IMAGE_READONLY( "cap-sf3-3", 0, BAD_DUMP SHA1(606e62cc5f46275e366e7dbb412dbaeb7e54cd0c) )
ROM_END

ROM_START( sfiiia )
	ROM_REGION32_BE( 0x080000, "bios", 0 ) /* bios region */
	ROM_LOAD( "sfiii_asia_region_bd.29f400.u2", 0x000000, 0x080000,  CRC(cbd28de7) SHA1(9c15ecb73b9587d20850e62e8683930a45caa01b) )

	DISK_REGION( "scsi:1:cdrom" )
	DISK_IMAGE_READONLY( "cap-sf3-3", 0, BAD_DUMP SHA1(606e62cc5f46275e366e7dbb412dbaeb7e54cd0c) )
ROM_END

ROM_START( sfiiij )
	ROM_REGION32_BE( 0x080000, "bios", 0 ) /* bios region */
	ROM_LOAD( "sfiii_japan.29f400.u2", 0x000000, 0x080000, CRC(74205250) SHA1(c3e83ace7121d32da729162662ec6b5285a31211) )

	DISK_REGION( "scsi:1:cdrom" )
	DISK_IMAGE_READONLY( "cap-sf3-3", 0, BAD_DUMP SHA1(606e62cc5f46275e366e7dbb412dbaeb7e54cd0c) )
ROM_END

ROM_START( sfiiih )
	ROM_REGION32_BE( 0x080000, "bios", 0 ) /* bios region */
	ROM_LOAD( "sfiii_hispanic.29f400.u2", 0x000000, 0x080000, CRC(d2b3cd48) SHA1(00ebb270c24a66515c97e35331de54ff5358000e) )

	DISK_REGION( "scsi:1:cdrom" )
	DISK_IMAGE_READONLY( "cap-sf3-3", 0, BAD_DUMP SHA1(606e62cc5f46275e366e7dbb412dbaeb7e54cd0c) )
ROM_END


ROM_START( sfiii2 )
	ROM_REGION32_BE( 0x080000, "bios", 0 ) /* bios region */
	ROM_LOAD( "sfiii2_usa.29f400.u2", 0x000000, 0x080000, CRC(75dd72e0) SHA1(5a12d6ea6734df5de00ecee6f9ef470749d2f242) )

	DISK_REGION( "scsi:1:cdrom" )
	DISK_IMAGE_READONLY( "cap-3ga000", 0, BAD_DUMP SHA1(4e162885b0b3265a56e0265037bcf247e820f027) )
ROM_END

ROM_START( sfiii2j )
	ROM_REGION32_BE( 0x080000, "bios", 0 ) /* bios region */
	ROM_LOAD( "sfiii2_japan.29f400.u2", 0x000000, 0x080000, CRC(faea0a3e) SHA1(a03cd63bcf52e4d57f7a598c8bc8e243694624ec) )

	DISK_REGION( "scsi:1:cdrom" )
	DISK_IMAGE_READONLY( "cap-3ga000", 0, BAD_DUMP SHA1(4e162885b0b3265a56e0265037bcf247e820f027) )
ROM_END


ROM_START( jojo )
	ROM_REGION32_BE( 0x080000, "bios", 0 ) /* bios region */
	ROM_LOAD( "jojo_usa.29f400.u2", 0x000000, 0x080000, CRC(8d40f7be) SHA1(2a4bd83db2f959c33b071e517941aa55a0f919c0) )

	DISK_REGION( "scsi:1:cdrom" )
	DISK_IMAGE_READONLY( "cap-jjk-3", 0, SHA1(dc6e74b5e02e13f62cb8c4e234dd6061501e49c1) )
ROM_END

ROM_START( jojor1 )
	ROM_REGION32_BE( 0x080000, "bios", 0 ) /* bios region */
	ROM_LOAD( "jojo_usa.29f400.u2", 0x000000, 0x080000, CRC(8d40f7be) SHA1(2a4bd83db2f959c33b071e517941aa55a0f919c0) )

	DISK_REGION( "scsi:1:cdrom" )
	DISK_IMAGE_READONLY( "cap-jjk-2", 0, BAD_DUMP SHA1(0f5c09171409213e191a607ee89ca3a91fe9c96a) )
ROM_END

ROM_START( jojor2 )
	ROM_REGION32_BE( 0x080000, "bios", 0 ) /* bios region */
	ROM_LOAD( "jojo_usa.29f400.u2", 0x000000, 0x080000, CRC(8d40f7be) SHA1(2a4bd83db2f959c33b071e517941aa55a0f919c0) )

	DISK_REGION( "scsi:1:cdrom" )
	DISK_IMAGE_READONLY( "cap-jjk000", 0, BAD_DUMP SHA1(09869f6d8c032b527e02d815749dc8fab1289e86) )
ROM_END

ROM_START( jojoj )
	ROM_REGION32_BE( 0x080000, "bios", 0 ) /* bios region */
	ROM_LOAD( "jojo_japan.29f400.u2", 0x000000, 0x080000, CRC(02778f60) SHA1(a167f9ebe030592a0cdb0c6a3c75835c6a43be4c) )

	DISK_REGION( "scsi:1:cdrom" )
	DISK_IMAGE_READONLY( "cap-jjk-3", 0, SHA1(dc6e74b5e02e13f62cb8c4e234dd6061501e49c1) )
ROM_END

ROM_START( jojojr1 )
	ROM_REGION32_BE( 0x080000, "bios", 0 ) /* bios region */
	ROM_LOAD( "jojo_japan.29f400.u2", 0x000000, 0x080000, CRC(02778f60) SHA1(a167f9ebe030592a0cdb0c6a3c75835c6a43be4c) )

	DISK_REGION( "scsi:1:cdrom" )
	DISK_IMAGE_READONLY( "cap-jjk-2", 0, BAD_DUMP SHA1(0f5c09171409213e191a607ee89ca3a91fe9c96a) )
ROM_END

ROM_START( jojojr2 )
	ROM_REGION32_BE( 0x080000, "bios", 0 ) /* bios region */
	ROM_LOAD( "jojo_japan.29f400.u2", 0x000000, 0x080000, CRC(02778f60) SHA1(a167f9ebe030592a0cdb0c6a3c75835c6a43be4c) )

	DISK_REGION( "scsi:1:cdrom" )
	DISK_IMAGE_READONLY( "cap-jjk000", 0, BAD_DUMP SHA1(09869f6d8c032b527e02d815749dc8fab1289e86) )
ROM_END


ROM_START( sfiii3 )
	ROM_REGION32_BE( 0x080000, "bios", 0 ) /* bios region */
	ROM_LOAD( "sfiii3_euro.29f400.u2", 0x000000, 0x080000, CRC(30bbf293) SHA1(f094c2eeaf4f6709060197aca371a4532346bf78) )

	DISK_REGION( "scsi:1:cdrom" )
	DISK_IMAGE_READONLY( "cap-33s-2", 0, BAD_DUMP SHA1(41b0e246db91cbfc3f8f0f62d981734feb4b4ab5) )
ROM_END

ROM_START( sfiii3r1 )
	ROM_REGION32_BE( 0x080000, "bios", 0 ) /* bios region */
	ROM_LOAD( "sfiii3_euro.29f400.u2", 0x000000, 0x080000, CRC(30bbf293) SHA1(f094c2eeaf4f6709060197aca371a4532346bf78) )

	DISK_REGION( "scsi:1:cdrom" )
	DISK_IMAGE_READONLY( "cap-33s-1", 0, BAD_DUMP SHA1(2f4a9006a31903114f9f9dc09465ae253e565c51) )
ROM_END

ROM_START( sfiii3u )
	ROM_REGION32_BE( 0x080000, "bios", 0 ) /* bios region */
	ROM_LOAD( "sfiii3_usa.29f400.u2", 0x000000, 0x080000, CRC(ecc545c1) SHA1(e39083820aae914fd8b80c9765129bedb745ceba) )

	DISK_REGION( "scsi:1:cdrom" )
	DISK_IMAGE_READONLY( "cap-33s-2", 0, BAD_DUMP SHA1(41b0e246db91cbfc3f8f0f62d981734feb4b4ab5) )
ROM_END

ROM_START( sfiii3ur1 )
	ROM_REGION32_BE( 0x080000, "bios", 0 ) /* bios region */
	ROM_LOAD( "sfiii3_usa.29f400.u2", 0x000000, 0x080000, CRC(ecc545c1) SHA1(e39083820aae914fd8b80c9765129bedb745ceba) )

	DISK_REGION( "scsi:1:cdrom" )
	DISK_IMAGE_READONLY( "cap-33s-1", 0, BAD_DUMP SHA1(2f4a9006a31903114f9f9dc09465ae253e565c51) )
ROM_END

ROM_START( sfiii3j )
	ROM_REGION32_BE( 0x080000, "bios", 0 ) /* bios region */
	ROM_LOAD( "sfiii3_japan.29f400.u2", 0x000000, 0x080000, CRC(63f23d1f) SHA1(58559403c325454f8c8d3eb0f569a531aa22db26) )

	DISK_REGION( "scsi:1:cdrom" )
	DISK_IMAGE_READONLY( "cap-33s-2", 0, BAD_DUMP SHA1(41b0e246db91cbfc3f8f0f62d981734feb4b4ab5) )
ROM_END

ROM_START( sfiii3jr1 )
	ROM_REGION32_BE( 0x080000, "bios", 0 ) /* bios region */
	ROM_LOAD( "sfiii3_japan.29f400.u2", 0x000000, 0x080000, CRC(63f23d1f) SHA1(58559403c325454f8c8d3eb0f569a531aa22db26) )

	DISK_REGION( "scsi:1:cdrom" )
	DISK_IMAGE_READONLY( "cap-33s-1", 0, BAD_DUMP SHA1(2f4a9006a31903114f9f9dc09465ae253e565c51) )
ROM_END


ROM_START( jojoba )
	ROM_REGION32_BE( 0x080000, "bios", 0 ) /* bios region */
	ROM_LOAD( "jojoba_japan.29f400.u2", 0x000000, 0x080000, CRC(3085478c) SHA1(055eab1fc42816f370a44b17fd7e87ffcb10e8b7) )

	DISK_REGION( "scsi:1:cdrom" )
	DISK_IMAGE_READONLY( "cap-jjm-1", 0, SHA1(8628d3fa555fbd5f4121082e925c1834b76c5e65) )
ROM_END

ROM_START( jojobar1 )
	ROM_REGION32_BE( 0x080000, "bios", 0 ) /* bios region */
	ROM_LOAD( "jojoba_japan.29f400.u2", 0x000000, 0x080000, CRC(3085478c) SHA1(055eab1fc42816f370a44b17fd7e87ffcb10e8b7) )

	DISK_REGION( "scsi:1:cdrom" )
	DISK_IMAGE_READONLY( "cap-jjm-0", 0, BAD_DUMP SHA1(0678a0baeb853dcff1d230c14f0873cc9f143d7b) )
ROM_END





/* NO CD sets - use NO CD BIOS roms - don't require the CD image to boot */

ROM_START( sfiiin )
	ROM_REGION32_BE( 0x080000, "bios", 0 ) /* bios region */
	ROM_LOAD( "sfiii_asia_nocd.29f400.u2", 0x000000, 0x080000, CRC(ca2b715f) SHA1(86319987f9af4afd272a2488e73de8382743cb37) ) // this is a different VERSION of the bios compared to all other sets, not just an alt region code

	ROM_REGION( 0x200000, "simm1.0", 0 )
	ROM_LOAD( "sfiii-simm1.0", 0x00000, 0x200000, CRC(cfc9e45a) SHA1(5d9061f76680642e730373e3ac29b24926dc5c0c) )
	ROM_REGION( 0x200000, "simm1.1", 0 )
	ROM_LOAD( "sfiii-simm1.1", 0x00000, 0x200000, CRC(57920546) SHA1(c8452e7e101b8888fb806d1c9874c6be49fc7dbd) )
	ROM_REGION( 0x200000, "simm1.2", 0 )
	ROM_LOAD( "sfiii-simm1.2", 0x00000, 0x200000, CRC(0d8f2680) SHA1(ade7b28acd11023696c4b20136f3d2f34da6b1be) )
	ROM_REGION( 0x200000, "simm1.3", 0 )
	ROM_LOAD( "sfiii-simm1.3", 0x00000, 0x200000, CRC(ea4ca054) SHA1(f91c55c4e4fc428ce15d27be38aeed3a483d028c) )

	ROM_REGION( 0x200000, "simm3.0", 0 )
	ROM_LOAD( "sfiii-simm3.0", 0x00000, 0x200000, CRC(080b3bd3) SHA1(f51bc5de95ab22b87ba09ea721285b308afd0bda) )
	ROM_REGION( 0x200000, "simm3.1", 0 )
	ROM_LOAD( "sfiii-simm3.1", 0x00000, 0x200000, CRC(5c356f2f) SHA1(e969ce388f6e565d9612e65b0895560c7bb472e6) )
	ROM_REGION( 0x200000, "simm3.2", 0 )
	ROM_LOAD( "sfiii-simm3.2", 0x00000, 0x200000, CRC(f9c97a45) SHA1(58a9691696c3f26a1150a451567c501f55cf1874) )
	ROM_REGION( 0x200000, "simm3.3", 0 )
	ROM_LOAD( "sfiii-simm3.3", 0x00000, 0x200000, CRC(09de3ead) SHA1(2f41d84a96cb5e0d169200a4e9358ad5f407a2b7) )
	ROM_REGION( 0x200000, "simm3.4", 0 )
	ROM_LOAD( "sfiii-simm3.4", 0x00000, 0x200000, CRC(7dd7e1f3) SHA1(bcf1023287457d97f09d9f6e9c93fdf24cc24a07) )
	ROM_REGION( 0x200000, "simm3.5", 0 )
	ROM_LOAD( "sfiii-simm3.5", 0x00000, 0x200000, CRC(47a03a3a) SHA1(2509e5737059251888e4e1efbcdfac86a89ff1a1) )
	ROM_REGION( 0x200000, "simm3.6", 0 )
	ROM_LOAD( "sfiii-simm3.6", 0x00000, 0x200000, CRC(e9eb7a26) SHA1(b8547edb7085e9149aa59d5226ad2d1976cab2bd) )
	ROM_REGION( 0x200000, "simm3.7", 0 )
	ROM_LOAD( "sfiii-simm3.7", 0x00000, 0x200000, CRC(7f44395c) SHA1(f4d2e283cb3a4aad4eae4e13963a74e20be7c181) )

	ROM_REGION( 0x200000, "simm4.0", 0 )
	ROM_LOAD( "sfiii-simm4.0", 0x00000, 0x200000, CRC(9ac080fc) SHA1(2e5024b35b147513ee42eda8748df9d669410377) )
	ROM_REGION( 0x200000, "simm4.1", 0 )
	ROM_LOAD( "sfiii-simm4.1", 0x00000, 0x200000, CRC(6e2c4c94) SHA1(5a185cb76b5999bd826bc9b5ea584a5c3498f69d) )
	ROM_REGION( 0x200000, "simm4.2", 0 )
	ROM_LOAD( "sfiii-simm4.2", 0x00000, 0x200000, CRC(8afc22d4) SHA1(04a419a3092c98fc4a7693e6acf30ae5a849e5c1) )
	ROM_REGION( 0x200000, "simm4.3", 0 )
	ROM_LOAD( "sfiii-simm4.3", 0x00000, 0x200000, CRC(9f3873b8) SHA1(33499d6f02bc84c80acb56be078aaed7f8d1300d) )
	ROM_REGION( 0x200000, "simm4.4", 0 )
	ROM_LOAD( "sfiii-simm4.4", 0x00000, 0x200000, CRC(166b3c97) SHA1(40e6e9d43cbbd8496b430931b8ab7db01dc1c6d5) )
	ROM_REGION( 0x200000, "simm4.5", 0 )
	ROM_LOAD( "sfiii-simm4.5", 0x00000, 0x200000, CRC(e5ea2547) SHA1(a823c689098f37a3054d728bddb0033a4b8396f1) )
	ROM_REGION( 0x200000, "simm4.6", 0 )
	ROM_LOAD( "sfiii-simm4.6", 0x00000, 0x200000, CRC(e85b9fdd) SHA1(264cb10fe9b3ede384c7db42bfc58ed5c21ea8f8) )
	ROM_REGION( 0x200000, "simm4.7", 0 )
	ROM_LOAD( "sfiii-simm4.7", 0x00000, 0x200000, CRC(362c01b7) SHA1(9c404312a6aabe8e91e68dde193e3972bc1636cd) )

	ROM_REGION( 0x200000, "simm5.0", 0 )
	ROM_LOAD( "sfiii-simm5.0", 0x00000, 0x200000, CRC(9bc108b2) SHA1(894dadab7957044bf877029c7f8e556d5d6e85d3) )
	ROM_REGION( 0x200000, "simm5.1", 0 )
	ROM_LOAD( "sfiii-simm5.1", 0x00000, 0x200000, CRC(c6f1c066) SHA1(00de492dd1ef7aef05027a8c501c296b6602e917) )
ROM_END


ROM_START( sfiiina )
	ROM_REGION32_BE( 0x080000, "bios", 0 ) /* bios region */
	ROM_LOAD( "sfiii_asia_nocd.29f400.u2", 0x000000, 0x080000, CRC(73e32463) SHA1(45d144e533e4b20cc5a744ca4f618e288430c601) ) // sldh

	ROM_REGION( 0x200000, "simm1.0", 0 )
	ROM_LOAD( "sfiii-simm1.0", 0x00000, 0x200000, CRC(cfc9e45a) SHA1(5d9061f76680642e730373e3ac29b24926dc5c0c) )
	ROM_REGION( 0x200000, "simm1.1", 0 )
	ROM_LOAD( "sfiii-simm1.1", 0x00000, 0x200000, CRC(57920546) SHA1(c8452e7e101b8888fb806d1c9874c6be49fc7dbd) )
	ROM_REGION( 0x200000, "simm1.2", 0 )
	ROM_LOAD( "sfiii-simm1.2", 0x00000, 0x200000, CRC(0d8f2680) SHA1(ade7b28acd11023696c4b20136f3d2f34da6b1be) )
	ROM_REGION( 0x200000, "simm1.3", 0 )
	ROM_LOAD( "sfiii-simm1.3", 0x00000, 0x200000, CRC(ea4ca054) SHA1(f91c55c4e4fc428ce15d27be38aeed3a483d028c) )

	ROM_REGION( 0x200000, "simm3.0", 0 )
	ROM_LOAD( "sfiii-simm3.0", 0x00000, 0x200000, CRC(080b3bd3) SHA1(f51bc5de95ab22b87ba09ea721285b308afd0bda) )
	ROM_REGION( 0x200000, "simm3.1", 0 )
	ROM_LOAD( "sfiii-simm3.1", 0x00000, 0x200000, CRC(5c356f2f) SHA1(e969ce388f6e565d9612e65b0895560c7bb472e6) )
	ROM_REGION( 0x200000, "simm3.2", 0 )
	ROM_LOAD( "sfiii-simm3.2", 0x00000, 0x200000, CRC(f9c97a45) SHA1(58a9691696c3f26a1150a451567c501f55cf1874) )
	ROM_REGION( 0x200000, "simm3.3", 0 )
	ROM_LOAD( "sfiii-simm3.3", 0x00000, 0x200000, CRC(09de3ead) SHA1(2f41d84a96cb5e0d169200a4e9358ad5f407a2b7) )
	ROM_REGION( 0x200000, "simm3.4", 0 )
	ROM_LOAD( "sfiii-simm3.4", 0x00000, 0x200000, CRC(7dd7e1f3) SHA1(bcf1023287457d97f09d9f6e9c93fdf24cc24a07) )
	ROM_REGION( 0x200000, "simm3.5", 0 )
	ROM_LOAD( "sfiii-simm3.5", 0x00000, 0x200000, CRC(47a03a3a) SHA1(2509e5737059251888e4e1efbcdfac86a89ff1a1) )
	ROM_REGION( 0x200000, "simm3.6", 0 )
	ROM_LOAD( "sfiii-simm3.6", 0x00000, 0x200000, CRC(e9eb7a26) SHA1(b8547edb7085e9149aa59d5226ad2d1976cab2bd) )
	ROM_REGION( 0x200000, "simm3.7", 0 )
	ROM_LOAD( "sfiii-simm3.7", 0x00000, 0x200000, CRC(7f44395c) SHA1(f4d2e283cb3a4aad4eae4e13963a74e20be7c181) )

	ROM_REGION( 0x200000, "simm4.0", 0 )
	ROM_LOAD( "sfiii-simm4.0", 0x00000, 0x200000, CRC(9ac080fc) SHA1(2e5024b35b147513ee42eda8748df9d669410377) )
	ROM_REGION( 0x200000, "simm4.1", 0 )
	ROM_LOAD( "sfiii-simm4.1", 0x00000, 0x200000, CRC(6e2c4c94) SHA1(5a185cb76b5999bd826bc9b5ea584a5c3498f69d) )
	ROM_REGION( 0x200000, "simm4.2", 0 )
	ROM_LOAD( "sfiii-simm4.2", 0x00000, 0x200000, CRC(8afc22d4) SHA1(04a419a3092c98fc4a7693e6acf30ae5a849e5c1) )
	ROM_REGION( 0x200000, "simm4.3", 0 )
	ROM_LOAD( "sfiii-simm4.3", 0x00000, 0x200000, CRC(9f3873b8) SHA1(33499d6f02bc84c80acb56be078aaed7f8d1300d) )
	ROM_REGION( 0x200000, "simm4.4", 0 )
	ROM_LOAD( "sfiii-simm4.4", 0x00000, 0x200000, CRC(166b3c97) SHA1(40e6e9d43cbbd8496b430931b8ab7db01dc1c6d5) )
	ROM_REGION( 0x200000, "simm4.5", 0 )
	ROM_LOAD( "sfiii-simm4.5", 0x00000, 0x200000, CRC(e5ea2547) SHA1(a823c689098f37a3054d728bddb0033a4b8396f1) )
	ROM_REGION( 0x200000, "simm4.6", 0 )
	ROM_LOAD( "sfiii-simm4.6", 0x00000, 0x200000, CRC(e85b9fdd) SHA1(264cb10fe9b3ede384c7db42bfc58ed5c21ea8f8) )
	ROM_REGION( 0x200000, "simm4.7", 0 )
	ROM_LOAD( "sfiii-simm4.7", 0x00000, 0x200000, CRC(362c01b7) SHA1(9c404312a6aabe8e91e68dde193e3972bc1636cd) )

	ROM_REGION( 0x200000, "simm5.0", 0 )
	ROM_LOAD( "sfiii-simm5.0", 0x00000, 0x200000, CRC(9bc108b2) SHA1(894dadab7957044bf877029c7f8e556d5d6e85d3) )
	ROM_REGION( 0x200000, "simm5.1", 0 )
	ROM_LOAD( "sfiii-simm5.1", 0x00000, 0x200000, CRC(c6f1c066) SHA1(00de492dd1ef7aef05027a8c501c296b6602e917) )
ROM_END

ROM_START( sfiii2n )
	ROM_REGION32_BE( 0x080000, "bios", 0 ) /* bios region */
	ROM_LOAD( "sfiii2_asia_nocd.29f400.u2", 0x000000, 0x080000, CRC(fd297c0d) SHA1(4323deda2789f104b53f32a663196ec16de73215) )

	ROM_REGION( 0x200000, "simm1.0", 0 )
	ROM_LOAD( "sfiii2-simm1.0", 0x00000, 0x200000, CRC(2d666f0b) SHA1(68de034b3a3aeaf4b26122a84ad48b0b763e4122) )
	ROM_REGION( 0x200000, "simm1.1", 0 )
	ROM_LOAD( "sfiii2-simm1.1", 0x00000, 0x200000, CRC(2a3a8ef6) SHA1(31fb58fd1360ed8c951e2c4ac898a5a7104528d6) )
	ROM_REGION( 0x200000, "simm1.2", 0 )
	ROM_LOAD( "sfiii2-simm1.2", 0x00000, 0x200000, CRC(161d2206) SHA1(58999f876e64c1a088e8765962a9cd504f22a706) )
	ROM_REGION( 0x200000, "simm1.3", 0 )
	ROM_LOAD( "sfiii2-simm1.3", 0x00000, 0x200000, CRC(87ded8a3) SHA1(4ccef64f80d2ee63940b0958b500364ee515db51) )

	ROM_REGION( 0x200000, "simm2.0", 0 )
	ROM_LOAD( "sfiii2-simm2.0", 0x00000, 0x200000, CRC(94a4ce0f) SHA1(2c8e26a66d1dcd17c22c70baa2a3ff5a54511514) )
	ROM_REGION( 0x200000, "simm2.1", 0 )
	ROM_LOAD( "sfiii2-simm2.1", 0x00000, 0x200000, CRC(67585033) SHA1(24df9968a54c330fbe95f8e4dfe6e7dfd144ed0c) )
	ROM_REGION( 0x200000, "simm2.2", 0 )
	ROM_LOAD( "sfiii2-simm2.2", 0x00000, 0x200000, CRC(fabffcd5) SHA1(9399f64c42f63a64e44a21a2690e44779943a2b2) )
	ROM_REGION( 0x200000, "simm2.3", 0 )
	ROM_LOAD( "sfiii2-simm2.3", 0x00000, 0x200000, CRC(623c09ca) SHA1(dc9618a08bb7f44e569ac17605d268511155a14e) )

	ROM_REGION( 0x200000, "simm3.0", 0 )
	ROM_LOAD( "sfiii2-simm3.0", 0x00000, 0x200000, CRC(dab2d766) SHA1(d265cc8b1b497eb4bedd63b3f1de60eb1c1db0df) )
	ROM_REGION( 0x200000, "simm3.1", 0 )
	ROM_LOAD( "sfiii2-simm3.1", 0x00000, 0x200000, CRC(1f2aa34b) SHA1(38b224d34c4550f1f33c2c368e2a252d0d176cc0) )
	ROM_REGION( 0x200000, "simm3.2", 0 )
	ROM_LOAD( "sfiii2-simm3.2", 0x00000, 0x200000, CRC(6f1a04eb) SHA1(980ca929114075d1920e2da44f9a22087cc92e55) )
	ROM_REGION( 0x200000, "simm3.3", 0 )
	ROM_LOAD( "sfiii2-simm3.3", 0x00000, 0x200000, CRC(e05ef205) SHA1(e604e3832549740f953581fc91e850beda6a73c8) )
	ROM_REGION( 0x200000, "simm3.4", 0 )
	ROM_LOAD( "sfiii2-simm3.4", 0x00000, 0x200000, CRC(affb074f) SHA1(0e76973807039bc66fd0f3233401cea8d2c45f84) )
	ROM_REGION( 0x200000, "simm3.5", 0 )
	ROM_LOAD( "sfiii2-simm3.5", 0x00000, 0x200000, CRC(6962872e) SHA1(f16b2d0792697345145d0e9d950e912a2ffabe0d) )
	ROM_REGION( 0x200000, "simm3.6", 0 )
	ROM_LOAD( "sfiii2-simm3.6", 0x00000, 0x200000, CRC(6eed87de) SHA1(5d5067ad36234c5efd57a2baebeffa2f44f2caec) )
	ROM_REGION( 0x200000, "simm3.7", 0 )
	ROM_LOAD( "sfiii2-simm3.7", 0x00000, 0x200000, CRC(e18f479e) SHA1(cd4c1812ab422336bfa414e0b2098b472d2f9251) )

	ROM_REGION( 0x200000, "simm4.0", 0 )
	ROM_LOAD( "sfiii2-simm4.0", 0x00000, 0x200000, CRC(764c2503) SHA1(cad3f20ade2e1d3ac52f8c318443da20062ae943) )
	ROM_REGION( 0x200000, "simm4.1", 0 )
	ROM_LOAD( "sfiii2-simm4.1", 0x00000, 0x200000, CRC(3e16af6e) SHA1(afde2ed4bf3a3e95035fc02c572c5b83178a9467) )
	ROM_REGION( 0x200000, "simm4.2", 0 )
	ROM_LOAD( "sfiii2-simm4.2", 0x00000, 0x200000, CRC(215705e6) SHA1(42d3849f8a9242a89ba465dbc205f310186c67cd) )
	ROM_REGION( 0x200000, "simm4.3", 0 )
	ROM_LOAD( "sfiii2-simm4.3", 0x00000, 0x200000, CRC(e30cbd9c) SHA1(c205101ada86154921e09fed4f6908d15ec60761) )
	ROM_REGION( 0x200000, "simm4.4", 0 )
	ROM_LOAD( "sfiii2-simm4.4", 0x00000, 0x200000, CRC(4185ded9) SHA1(24bf9b5f25d7753f1feb09b82611f7482f30d304) )
	ROM_REGION( 0x200000, "simm4.5", 0 )
	ROM_LOAD( "sfiii2-simm4.5", 0x00000, 0x200000, CRC(4e8db013) SHA1(6816df2b6c60005fb375530ea93bb30a960c9b01) )
	ROM_REGION( 0x200000, "simm4.6", 0 )
	ROM_LOAD( "sfiii2-simm4.6", 0x00000, 0x200000, CRC(08df48ce) SHA1(e8a3b68ebeab193539446c3f6e0a19b37f1f3495) )
	ROM_REGION( 0x200000, "simm4.7", 0 )
	ROM_LOAD( "sfiii2-simm4.7", 0x00000, 0x200000, CRC(bb8f80a5) SHA1(35d9e86637d54405c97fdb7da9c42cc53907cae3) )

	ROM_REGION( 0x200000, "simm5.0", 0 )
	ROM_LOAD( "sfiii2-simm5.0", 0x00000, 0x200000, CRC(ebdc4787) SHA1(f86e8ebf4b2214be166dbe4ea921058a552364ea) )
	ROM_REGION( 0x200000, "simm5.1", 0 )
	ROM_LOAD( "sfiii2-simm5.1", 0x00000, 0x200000, CRC(6b7c550e) SHA1(77cdabccf3ecebf142ac86dffe6e24052941e3a1) )
	ROM_REGION( 0x200000, "simm5.2", 0 )
	ROM_LOAD( "sfiii2-simm5.2", 0x00000, 0x200000, CRC(56ff8c50) SHA1(16f7602a4549a5b724e3fcdb75b0f3c397077b81) )
	ROM_REGION( 0x200000, "simm5.3", 0 )
	ROM_LOAD( "sfiii2-simm5.3", 0x00000, 0x200000, CRC(3f2ac3e9) SHA1(a7b631f18ce572a42f46314f37a01d9840abc765) )
	ROM_REGION( 0x200000, "simm5.4", 0 )
	ROM_LOAD( "sfiii2-simm5.4", 0x00000, 0x200000, CRC(48cda50e) SHA1(35e9f27fb8b69e3b3a313ea33dc53b1102e5f66e) )
	ROM_REGION( 0x200000, "simm5.5", 0 )
	ROM_LOAD( "sfiii2-simm5.5", 0x00000, 0x200000, CRC(520c0af6) SHA1(7bed1b6707974eafbfb62ccb84a51df8a100e070) )
	ROM_REGION( 0x200000, "simm5.6", 0 )
	ROM_LOAD( "sfiii2-simm5.6", 0x00000, 0x200000, CRC(2edc5986) SHA1(761ab2c67d0d873ffd74158eb77f7722c076f3e3) )
	ROM_REGION( 0x200000, "simm5.7", 0 )
	ROM_LOAD( "sfiii2-simm5.7", 0x00000, 0x200000, CRC(93ffa199) SHA1(33ec2379f30c6fdf47ba72c1d0cad8bdd02f17df) )
ROM_END

ROM_START( jojon )
	ROM_REGION32_BE( 0x080000, "bios", 0 ) /* bios region */
	ROM_LOAD( "jojo_asia_nocd.29f400.u2", 0x000000, 0x080000, CRC(05b4f953) SHA1(c746c7bb5359acc9adced817cb4870b1912eaefd) )

	ROM_REGION( 0x200000, "simm1.0", 0 )
	ROM_LOAD( "jojo-simm1.0", 0x00000, 0x200000, CRC(9516948b) SHA1(4d7e6c1eb7d1bebff2a5069bcd186070a9105474) ) // sldh
	ROM_REGION( 0x200000, "simm1.1", 0 )
	ROM_LOAD( "jojo-simm1.1", 0x00000, 0x200000, CRC(a847848d) SHA1(4df70309395f1d2a2e8f85bc34e17453d4a76f81) ) // sldh
	ROM_REGION( 0x200000, "simm1.2", 0 )
	ROM_LOAD( "jojo-simm1.2", 0x00000, 0x200000, CRC(853e8846) SHA1(d120b7e2de9502e3261e8dd101f97589b2ed1c38) ) // sldh
	ROM_REGION( 0x200000, "simm1.3", 0 )
	ROM_LOAD( "jojo-simm1.3", 0x00000, 0x200000, CRC(c04fe00e) SHA1(d09409b77460d19b56aaaf4a64356f3d37a1ee41) ) // sldh

	ROM_REGION( 0x200000, "simm2.0", 0 )
	ROM_LOAD( "jojo-simm2.0", 0x00000, 0x200000, CRC(e1a4b3c8) SHA1(5dc298431644e1ca470aaab752a7d74f2f9dc7a1) ) // sldh
	ROM_REGION( 0x200000, "simm2.1", 0 )
	ROM_LOAD( "jojo-simm2.1", 0x00000, 0x200000, CRC(189cef95) SHA1(ebe42a019358461557f69fb17d65d84d0f733415) ) // sldh
	ROM_REGION( 0x200000, "simm2.2", 0 )
	ROM_LOAD( "jojo-simm2.2", 0x00000, 0x200000, CRC(47db5ec6) SHA1(e80271e4013e4391c2cc4229ff1fbd4a2b7c6f04) ) // sldh
	ROM_REGION( 0x200000, "simm2.3", 0 )
	ROM_LOAD( "jojo-simm2.3", 0x00000, 0x200000, CRC(e3d3a155) SHA1(75e9b5da93dd8894cf70fa4dac56f3958be4c766) ) // sldh

	ROM_REGION( 0x200000, "simm3.0", 0 )
	ROM_LOAD( "jojo-simm3.0", 0x00000, 0x200000, CRC(de7fc9c1) SHA1(662b85a990b04c855773506c936317e62fab4a05) )
	ROM_REGION( 0x200000, "simm3.1", 0 )
	ROM_LOAD( "jojo-simm3.1", 0x00000, 0x200000, CRC(43d053d3) SHA1(54ff0e9c164e0d1649522c330ccc7e5d79e0bc85) )
	ROM_REGION( 0x200000, "simm3.2", 0 )
	ROM_LOAD( "jojo-simm3.2", 0x00000, 0x200000, CRC(2ffd7fa5) SHA1(9018c8e2b286a333ba606208e90caa764951ea3f) )
	ROM_REGION( 0x200000, "simm3.3", 0 )
	ROM_LOAD( "jojo-simm3.3", 0x00000, 0x200000, CRC(4da4985b) SHA1(2552b1730a21ce17d58b69a79ad212a6a5829439) )
	ROM_REGION( 0x200000, "simm3.4", 0 )
	ROM_LOAD( "jojo-simm3.4", 0x00000, 0x200000, CRC(fde98d72) SHA1(654563e12d033e8656dc74a268a08b15b171470d) )
	ROM_REGION( 0x200000, "simm3.5", 0 )
	ROM_LOAD( "jojo-simm3.5", 0x00000, 0x200000, CRC(edb2a266) SHA1(19ebada8422c7f4bf70d0c9ad42b84268967b316) )
	ROM_REGION( 0x200000, "simm3.6", 0 )
	ROM_LOAD( "jojo-simm3.6", 0x00000, 0x200000, CRC(be7cf319) SHA1(7893f5907992e6b903b2683980bba6d3d003bb06) )
	ROM_REGION( 0x200000, "simm3.7", 0 )
	ROM_LOAD( "jojo-simm3.7", 0x00000, 0x200000, CRC(56fe1a9f) SHA1(01741fe1256f4e682f687e94040f4e8bbb8bedb2) )

	ROM_REGION( 0x200000, "simm4.0", 0 )
	ROM_LOAD( "jojo-simm4.0", 0x00000, 0x200000, CRC(c4e7bf68) SHA1(a4d1ddea58a3d42db82a63a5e974cbf38d9b792a) )
	ROM_REGION( 0x200000, "simm4.1", 0 )
	ROM_LOAD( "jojo-simm4.1", 0x00000, 0x200000, CRC(b62b2719) SHA1(cb577b89e9e14fda67715716fefd47a782d518ab) )
	ROM_REGION( 0x200000, "simm4.2", 0 )
	ROM_LOAD( "jojo-simm4.2", 0x00000, 0x200000, CRC(18d15809) SHA1(2b406cd1aaa4799a436213dcaa65473eacb4c6d7) )
	ROM_REGION( 0x200000, "simm4.3", 0 )
	ROM_LOAD( "jojo-simm4.3", 0x00000, 0x200000, CRC(9af0ad79) SHA1(075ee048e17b50188876f25d7a6571d6ace84d7d) )
	ROM_REGION( 0x200000, "simm4.4", 0 )
	ROM_LOAD( "jojo-simm4.4", 0x00000, 0x200000, CRC(4124c1f0) SHA1(e4946a8029adc5d0bacead8d766521b4ccd1722b) )
	ROM_REGION( 0x200000, "simm4.5", 0 )
	ROM_LOAD( "jojo-simm4.5", 0x00000, 0x200000, CRC(5e001fd1) SHA1(6457a39f336381b46e587aa2f5f719810ee5bcf9) )
	ROM_REGION( 0x200000, "simm4.6", 0 )
	ROM_LOAD( "jojo-simm4.6", 0x00000, 0x200000, CRC(9affa23b) SHA1(e3d77e777c47277d841a9dadc1dd6e3157706a2e) )
	ROM_REGION( 0x200000, "simm4.7", 0 )
	ROM_LOAD( "jojo-simm4.7", 0x00000, 0x200000, CRC(2511572a) SHA1(725adcf71bcee5c8bb839d2d1c5e3456b8c6886b) )

	ROM_REGION( 0x200000, "simm5.0", 0 )
	ROM_LOAD( "jojo-simm5.0", 0x00000, 0x200000, CRC(797615fc) SHA1(29874be9f1da5515c90f5d601aa5924c263f8feb) )
	ROM_REGION( 0x200000, "simm5.1", 0 )
	ROM_LOAD( "jojo-simm5.1", 0x00000, 0x200000, CRC(734fd162) SHA1(16cdfac74d18a6c2216afb1ce6afbd7f15297c32) )
ROM_END

ROM_START( jojonr1 )
	ROM_REGION32_BE( 0x080000, "bios", 0 ) /* bios region */
	ROM_LOAD( "jojo_asia_nocd.29f400.u2", 0x000000, 0x080000, CRC(05b4f953) SHA1(c746c7bb5359acc9adced817cb4870b1912eaefd) )

	ROM_REGION( 0x200000, "simm1.0", 0 )
	ROM_LOAD( "jojo-simm1.0", 0x00000, 0x200000, CRC(cfbc38d6) SHA1(c33e3a51fe8ab54e0912a1d6e662fe1ade73cee7) ) // sldh
	ROM_REGION( 0x200000, "simm1.1", 0 )
	ROM_LOAD( "jojo-simm1.1", 0x00000, 0x200000, CRC(42578d94) SHA1(fa46f92ac1a6716430adec9ab27214a11fa61749) ) // sldh
	ROM_REGION( 0x200000, "simm1.2", 0 )
	ROM_LOAD( "jojo-simm1.2", 0x00000, 0x200000, CRC(1b40c566) SHA1(9833799e9b4fecf7f9ce14bca64936646b3fdbde) ) // sldh
	ROM_REGION( 0x200000, "simm1.3", 0 )
	ROM_LOAD( "jojo-simm1.3", 0x00000, 0x200000, CRC(bba709b4) SHA1(0dd71e575f2193505f2ab960568ac1eccf40d53f) ) // sldh

	ROM_REGION( 0x200000, "simm2.0", 0 )
	ROM_LOAD( "jojo-simm2.0", 0x00000, 0x200000, CRC(417e5dc1) SHA1(54ee9596c1c51811f3bdef7dbe77b44b34f230ca) ) // sldh
	ROM_REGION( 0x200000, "simm2.1", 0 )
	ROM_LOAD( "jojo-simm2.1", 0x00000, 0x200000, CRC(d3b3267d) SHA1(eb2cff347880f1489fb5b1b8bd16df8f50c7f494) ) // sldh
	ROM_REGION( 0x200000, "simm2.2", 0 )
	ROM_LOAD( "jojo-simm2.2", 0x00000, 0x200000, CRC(c66d96b1) SHA1(909d5aac165748b549b6056a6091c41df012f5df) ) // sldh
	ROM_REGION( 0x200000, "simm2.3", 0 )
	ROM_LOAD( "jojo-simm2.3", 0x00000, 0x200000, CRC(aa34cc85) SHA1(7677cc6fa913755fc699691b350698bbe8904118) ) // sldh

	ROM_REGION( 0x200000, "simm3.0", 0 )
	ROM_LOAD( "jojo-simm3.0", 0x00000, 0x200000, CRC(de7fc9c1) SHA1(662b85a990b04c855773506c936317e62fab4a05) )
	ROM_REGION( 0x200000, "simm3.1", 0 )
	ROM_LOAD( "jojo-simm3.1", 0x00000, 0x200000, CRC(43d053d3) SHA1(54ff0e9c164e0d1649522c330ccc7e5d79e0bc85) )
	ROM_REGION( 0x200000, "simm3.2", 0 )
	ROM_LOAD( "jojo-simm3.2", 0x00000, 0x200000, CRC(2ffd7fa5) SHA1(9018c8e2b286a333ba606208e90caa764951ea3f) )
	ROM_REGION( 0x200000, "simm3.3", 0 )
	ROM_LOAD( "jojo-simm3.3", 0x00000, 0x200000, CRC(4da4985b) SHA1(2552b1730a21ce17d58b69a79ad212a6a5829439) )
	ROM_REGION( 0x200000, "simm3.4", 0 )
	ROM_LOAD( "jojo-simm3.4", 0x00000, 0x200000, CRC(fde98d72) SHA1(654563e12d033e8656dc74a268a08b15b171470d) )
	ROM_REGION( 0x200000, "simm3.5", 0 )
	ROM_LOAD( "jojo-simm3.5", 0x00000, 0x200000, CRC(edb2a266) SHA1(19ebada8422c7f4bf70d0c9ad42b84268967b316) )
	ROM_REGION( 0x200000, "simm3.6", 0 )
	ROM_LOAD( "jojo-simm3.6", 0x00000, 0x200000, CRC(be7cf319) SHA1(7893f5907992e6b903b2683980bba6d3d003bb06) )
	ROM_REGION( 0x200000, "simm3.7", 0 )
	ROM_LOAD( "jojo-simm3.7", 0x00000, 0x200000, CRC(56fe1a9f) SHA1(01741fe1256f4e682f687e94040f4e8bbb8bedb2) )

	ROM_REGION( 0x200000, "simm4.0", 0 )
	ROM_LOAD( "jojo-simm4.0", 0x00000, 0x200000, CRC(c4e7bf68) SHA1(a4d1ddea58a3d42db82a63a5e974cbf38d9b792a) )
	ROM_REGION( 0x200000, "simm4.1", 0 )
	ROM_LOAD( "jojo-simm4.1", 0x00000, 0x200000, CRC(b62b2719) SHA1(cb577b89e9e14fda67715716fefd47a782d518ab) )
	ROM_REGION( 0x200000, "simm4.2", 0 )
	ROM_LOAD( "jojo-simm4.2", 0x00000, 0x200000, CRC(18d15809) SHA1(2b406cd1aaa4799a436213dcaa65473eacb4c6d7) )
	ROM_REGION( 0x200000, "simm4.3", 0 )
	ROM_LOAD( "jojo-simm4.3", 0x00000, 0x200000, CRC(9af0ad79) SHA1(075ee048e17b50188876f25d7a6571d6ace84d7d) )
	ROM_REGION( 0x200000, "simm4.4", 0 )
	ROM_LOAD( "jojo-simm4.4", 0x00000, 0x200000, CRC(4124c1f0) SHA1(e4946a8029adc5d0bacead8d766521b4ccd1722b) )
	ROM_REGION( 0x200000, "simm4.5", 0 )
	ROM_LOAD( "jojo-simm4.5", 0x00000, 0x200000, CRC(5e001fd1) SHA1(6457a39f336381b46e587aa2f5f719810ee5bcf9) )
	ROM_REGION( 0x200000, "simm4.6", 0 )
	ROM_LOAD( "jojo-simm4.6", 0x00000, 0x200000, CRC(9affa23b) SHA1(e3d77e777c47277d841a9dadc1dd6e3157706a2e) )
	ROM_REGION( 0x200000, "simm4.7", 0 )
	ROM_LOAD( "jojo-simm4.7", 0x00000, 0x200000, CRC(2511572a) SHA1(725adcf71bcee5c8bb839d2d1c5e3456b8c6886b) )

	ROM_REGION( 0x200000, "simm5.0", 0 )
	ROM_LOAD( "jojo-simm5.0", 0x00000, 0x200000, CRC(797615fc) SHA1(29874be9f1da5515c90f5d601aa5924c263f8feb) )
	ROM_REGION( 0x200000, "simm5.1", 0 )
	ROM_LOAD( "jojo-simm5.1", 0x00000, 0x200000, CRC(734fd162) SHA1(16cdfac74d18a6c2216afb1ce6afbd7f15297c32) )
ROM_END

ROM_START( jojonr2 )
	ROM_REGION32_BE( 0x080000, "bios", 0 ) /* bios region */
	ROM_LOAD( "jojo_asia_nocd.29f400.u2", 0x000000, 0x080000, CRC(05b4f953) SHA1(c746c7bb5359acc9adced817cb4870b1912eaefd) )

	ROM_REGION( 0x200000, "simm1.0", 0 )
	ROM_LOAD( "jojo-simm1.0", 0x00000, 0x200000, CRC(e06ba886) SHA1(4defd5e8e1e6d0c439fed8a6454e89a59e24ea4c) ) // sldh
	ROM_REGION( 0x200000, "simm1.1", 0 )
	ROM_LOAD( "jojo-simm1.1", 0x00000, 0x200000, CRC(6dd177c8) SHA1(c39db980f6fcca9c221e9be6f777eaf38f1b136b) ) // sldh
	ROM_REGION( 0x200000, "simm1.2", 0 )
	ROM_LOAD( "jojo-simm1.2", 0x00000, 0x200000, CRC(d35a15e0) SHA1(576b92a94505764a10b9bcf82c02335e7ef62014) ) // sldh
	ROM_REGION( 0x200000, "simm1.3", 0 )
	ROM_LOAD( "jojo-simm1.3", 0x00000, 0x200000, CRC(66d865ac) SHA1(5248c3f124af62b4a672d954ef15f86629feeacb) ) // sldh

	ROM_REGION( 0x200000, "simm2.0", 0 )
	ROM_LOAD( "jojo-simm2.0", 0x00000, 0x200000, CRC(417e5dc1) SHA1(54ee9596c1c51811f3bdef7dbe77b44b34f230ca) ) // sldh
	ROM_REGION( 0x200000, "simm2.1", 0 )
	ROM_LOAD( "jojo-simm2.1", 0x00000, 0x200000, CRC(c891c887) SHA1(42e84f774ee655e9a39b016a3cfe94262ed2e9f1) ) // sldh
	ROM_REGION( 0x200000, "simm2.2", 0 )
	ROM_LOAD( "jojo-simm2.2", 0x00000, 0x200000, CRC(1e101f30) SHA1(56518c1646bb9452334856bb8bcc58892f9f93b9) ) // sldh
	ROM_REGION( 0x200000, "simm2.3", 0 )
	ROM_LOAD( "jojo-simm2.3", 0x00000, 0x200000, CRC(1fd1d3e4) SHA1(bed2b77d58f1fdf7ba5ca7126d3db1dd0f8c80b4) ) // sldh

	ROM_REGION( 0x200000, "simm3.0", 0 )
	ROM_LOAD( "jojo-simm3.0",  0x00000, 0x200000, CRC(de7fc9c1) SHA1(662b85a990b04c855773506c936317e62fab4a05) )
	ROM_REGION( 0x200000, "simm3.1", 0 )
	ROM_LOAD( "jojo-simm3.1",  0x00000, 0x200000, CRC(43d053d3) SHA1(54ff0e9c164e0d1649522c330ccc7e5d79e0bc85) )
	ROM_REGION( 0x200000, "simm3.2", 0 )
	ROM_LOAD( "jojo-simm3.2",  0x00000, 0x200000, CRC(2ffd7fa5) SHA1(9018c8e2b286a333ba606208e90caa764951ea3f) )
	ROM_REGION( 0x200000, "simm3.3", 0 )
	ROM_LOAD( "jojo-simm3.3",  0x00000, 0x200000, CRC(4da4985b) SHA1(2552b1730a21ce17d58b69a79ad212a6a5829439) )
	ROM_REGION( 0x200000, "simm3.4", 0 )
	ROM_LOAD( "jojo-simm3.4",  0x00000, 0x200000, CRC(fde98d72) SHA1(654563e12d033e8656dc74a268a08b15b171470d) )
	ROM_REGION( 0x200000, "simm3.5", 0 )
	ROM_LOAD( "jojo-simm3.5",  0x00000, 0x200000, CRC(edb2a266) SHA1(19ebada8422c7f4bf70d0c9ad42b84268967b316) )
	ROM_REGION( 0x200000, "simm3.6", 0 )
	ROM_LOAD( "jojo-simm3.6",  0x00000, 0x200000, CRC(be7cf319) SHA1(7893f5907992e6b903b2683980bba6d3d003bb06) )
	ROM_REGION( 0x200000, "simm3.7", 0 )
	ROM_LOAD( "jojo-simm3.7",  0x00000, 0x200000, CRC(56fe1a9f) SHA1(01741fe1256f4e682f687e94040f4e8bbb8bedb2) )

	ROM_REGION( 0x200000, "simm4.0", 0 )
	ROM_LOAD( "jojo-simm4.0",  0x00000, 0x200000, CRC(c4e7bf68) SHA1(a4d1ddea58a3d42db82a63a5e974cbf38d9b792a) )
	ROM_REGION( 0x200000, "simm4.1", 0 )
	ROM_LOAD( "jojo-simm4.1",  0x00000, 0x200000, CRC(b62b2719) SHA1(cb577b89e9e14fda67715716fefd47a782d518ab) )
	ROM_REGION( 0x200000, "simm4.2", 0 )
	ROM_LOAD( "jojo-simm4.2",  0x00000, 0x200000, CRC(18d15809) SHA1(2b406cd1aaa4799a436213dcaa65473eacb4c6d7) )
	ROM_REGION( 0x200000, "simm4.3", 0 )
	ROM_LOAD( "jojo-simm4.3",  0x00000, 0x200000, CRC(9af0ad79) SHA1(075ee048e17b50188876f25d7a6571d6ace84d7d) )
	ROM_REGION( 0x200000, "simm4.4", 0 )
	ROM_LOAD( "jojo-simm4.4",  0x00000, 0x200000, CRC(4124c1f0) SHA1(e4946a8029adc5d0bacead8d766521b4ccd1722b) )
	ROM_REGION( 0x200000, "simm4.5", 0 )
	ROM_LOAD( "jojo-simm4.5",  0x00000, 0x200000, CRC(5e001fd1) SHA1(6457a39f336381b46e587aa2f5f719810ee5bcf9) )
	ROM_REGION( 0x200000, "simm4.6", 0 )
	ROM_LOAD( "jojo-simm4.6",  0x00000, 0x200000, CRC(9affa23b) SHA1(e3d77e777c47277d841a9dadc1dd6e3157706a2e) )
	ROM_REGION( 0x200000, "simm4.7", 0 )
	ROM_LOAD( "jojo-simm4.7",  0x00000, 0x200000, CRC(2511572a) SHA1(725adcf71bcee5c8bb839d2d1c5e3456b8c6886b) )

	ROM_REGION( 0x200000, "simm5.0", 0 )
	ROM_LOAD( "jojo-simm5.0",  0x00000, 0x200000, CRC(797615fc) SHA1(29874be9f1da5515c90f5d601aa5924c263f8feb) )
	ROM_REGION( 0x200000, "simm5.1", 0 )
	ROM_LOAD( "jojo-simm5.1",  0x00000, 0x200000, CRC(734fd162) SHA1(16cdfac74d18a6c2216afb1ce6afbd7f15297c32) )
ROM_END

ROM_START( sfiii3n )
	ROM_REGION32_BE( 0x080000, "bios", 0 ) /* bios region */
	ROM_LOAD( "sfiii3_japan_nocd.29f400.u2", 0x000000, 0x080000, CRC(1edc6366) SHA1(60b4b9adeb030a33059d74fdf03873029e465b52) )

	ROM_REGION( 0x200000, "simm1.0", 0 )
	ROM_LOAD( "sfiii3-simm1.0", 0x00000, 0x200000, CRC(11dfd3cd) SHA1(dba1f77c46e80317e3279298411154dfb6db2309) ) // sldh
	ROM_REGION( 0x200000, "simm1.1", 0 )
	ROM_LOAD( "sfiii3-simm1.1", 0x00000, 0x200000, CRC(c50585e6) SHA1(a289237957ea1c7f58b1c65e24c54ceb34cb1712) ) // sldh
	ROM_REGION( 0x200000, "simm1.2", 0 )
	ROM_LOAD( "sfiii3-simm1.2", 0x00000, 0x200000, CRC(8e011d9b) SHA1(e0861bcd3c4f865474d7ce47aa9eeec7b3d28da6) ) // sldh
	ROM_REGION( 0x200000, "simm1.3", 0 )
	ROM_LOAD( "sfiii3-simm1.3", 0x00000, 0x200000, CRC(dca8d92f) SHA1(7cd241641c943df446e2c75b88b5cf2d2ebf7b2e) ) // sldh

	ROM_REGION( 0x200000, "simm2.0", 0 )
	ROM_LOAD( "sfiii3-simm2.0", 0x00000, 0x200000, CRC(06eb969e) SHA1(d89f6a6585b76692d57d337f0f8186398fb056da) )
	ROM_REGION( 0x200000, "simm2.1", 0 )
	ROM_LOAD( "sfiii3-simm2.1", 0x00000, 0x200000, CRC(e7039f82) SHA1(8e81e66b5a4f45ae14b070a491bde47a6a74499f) )
	ROM_REGION( 0x200000, "simm2.2", 0 )
	ROM_LOAD( "sfiii3-simm2.2", 0x00000, 0x200000, CRC(645c96f7) SHA1(06d5a54874d4bf100b776131ec9060da209ad037) )
	ROM_REGION( 0x200000, "simm2.3", 0 )
	ROM_LOAD( "sfiii3-simm2.3", 0x00000, 0x200000, CRC(610efab1) SHA1(bbc21ed6ff6220ff6017a3f02ebd9a341fbc9040) )

	ROM_REGION( 0x200000, "simm3.0", 0 )
	ROM_LOAD( "sfiii3-simm3.0", 0x00000, 0x200000, CRC(7baa1f79) SHA1(3f409df28c24dd7221966b5340d59898ea756b6f) )
	ROM_REGION( 0x200000, "simm3.1", 0 )
	ROM_LOAD( "sfiii3-simm3.1", 0x00000, 0x200000, CRC(234bf8fe) SHA1(2191781ae4d726cab28de97f27efa4a13f3bdd69) )
	ROM_REGION( 0x200000, "simm3.2", 0 )
	ROM_LOAD( "sfiii3-simm3.2", 0x00000, 0x200000, CRC(d9ebc308) SHA1(af6a0dca77e5181c9f20533a06760a782c5fd51d) )
	ROM_REGION( 0x200000, "simm3.3", 0 )
	ROM_LOAD( "sfiii3-simm3.3", 0x00000, 0x200000, CRC(293cba77) SHA1(294604cacdc24261aec4d39e489de91c41fa1758) )
	ROM_REGION( 0x200000, "simm3.4", 0 )
	ROM_LOAD( "sfiii3-simm3.4", 0x00000, 0x200000, CRC(6055e747) SHA1(3813852c5a4a5355ef739ca8f0913bbd390b984b) )
	ROM_REGION( 0x200000, "simm3.5", 0 )
	ROM_LOAD( "sfiii3-simm3.5", 0x00000, 0x200000, CRC(499aa6fc) SHA1(5b9b6eab3e99ff3e1d7c1f50b9d8bc6a81f3f8a9) )
	ROM_REGION( 0x200000, "simm3.6", 0 )
	ROM_LOAD( "sfiii3-simm3.6", 0x00000, 0x200000, CRC(6c13879e) SHA1(de189b0b8f42bc7dd89983e62bc2ecb4237b3277) )
	ROM_REGION( 0x200000, "simm3.7", 0 )
	ROM_LOAD( "sfiii3-simm3.7", 0x00000, 0x200000, CRC(cf4f8ede) SHA1(e0fb68fcb0e445f824c62fa828d6e1dcd7e3683a) )

	ROM_REGION( 0x200000, "simm4.0", 0 )
	ROM_LOAD( "sfiii3-simm4.0", 0x00000, 0x200000, CRC(091fd5ba) SHA1(3327ad7c2623c119bf728af717ea2ce3b74673a9) )
	ROM_REGION( 0x200000, "simm4.1", 0 )
	ROM_LOAD( "sfiii3-simm4.1", 0x00000, 0x200000, CRC(0bca8917) SHA1(b7b284e2f16f46d46bcfaae779b232c5b980924f) )
	ROM_REGION( 0x200000, "simm4.2", 0 )
	ROM_LOAD( "sfiii3-simm4.2", 0x00000, 0x200000, CRC(a0fd578b) SHA1(100c9db9f00ecd88d518076f5a0822e6ac3695b3) )
	ROM_REGION( 0x200000, "simm4.3", 0 )
	ROM_LOAD( "sfiii3-simm4.3", 0x00000, 0x200000, CRC(4bf8c699) SHA1(2c0b4288b5ebc5e54d9e782dfc39eb8c78fd4c21) )
	ROM_REGION( 0x200000, "simm4.4", 0 )
	ROM_LOAD( "sfiii3-simm4.4", 0x00000, 0x200000, CRC(137b8785) SHA1(56a579520a8ce2abbf36be57777f024e80474eee) )
	ROM_REGION( 0x200000, "simm4.5", 0 )
	ROM_LOAD( "sfiii3-simm4.5", 0x00000, 0x200000, CRC(4fb70671) SHA1(9aba83c18cfc099a5ce18793119bff0c2b9c777f) )
	ROM_REGION( 0x200000, "simm4.6", 0 )
	ROM_LOAD( "sfiii3-simm4.6", 0x00000, 0x200000, CRC(832374a4) SHA1(c84629e32fbf47cb7b5b4ee7555bfc2ac9b3857f) )
	ROM_REGION( 0x200000, "simm4.7", 0 )
	ROM_LOAD( "sfiii3-simm4.7", 0x00000, 0x200000, CRC(1c88576d) SHA1(0f039944d0c2305999ed5dbd351c3eb87812dc3b) )

	ROM_REGION( 0x200000, "simm5.0", 0 )
	ROM_LOAD( "sfiii3-simm5.0", 0x00000, 0x200000, CRC(c67d9190) SHA1(d265475244099d0ec153059986f3445c7bd910a3) )
	ROM_REGION( 0x200000, "simm5.1", 0 )
	ROM_LOAD( "sfiii3-simm5.1", 0x00000, 0x200000, CRC(6cb79868) SHA1(c94237f30e05bfcb2e23945530c812d9e4c73416) )
	ROM_REGION( 0x200000, "simm5.2", 0 )
	ROM_LOAD( "sfiii3-simm5.2", 0x00000, 0x200000, CRC(df69930e) SHA1(c76b7c559a1d5558138afbc796249efa2f49f6a8) )
	ROM_REGION( 0x200000, "simm5.3", 0 )
	ROM_LOAD( "sfiii3-simm5.3", 0x00000, 0x200000, CRC(333754e0) SHA1(4c18a569c26524a492ecd6f4c8b3c8e803a077d3) )
	ROM_REGION( 0x200000, "simm5.4", 0 )
	ROM_LOAD( "sfiii3-simm5.4", 0x00000, 0x200000, CRC(78f6d417) SHA1(a69577cc5399fcf0a24548661168f27f3e7e8e40) )
	ROM_REGION( 0x200000, "simm5.5", 0 )
	ROM_LOAD( "sfiii3-simm5.5", 0x00000, 0x200000, CRC(8ccad9b1) SHA1(f8bda399f87be2497b7ac39e9661f9863bf4f873) )
	ROM_REGION( 0x200000, "simm5.6", 0 )
	ROM_LOAD( "sfiii3-simm5.6", 0x00000, 0x200000, CRC(85de59e5) SHA1(748b5c91f15777b85d8c1d35b685cd90d3185ec6) )
	ROM_REGION( 0x200000, "simm5.7", 0 )
	ROM_LOAD( "sfiii3-simm5.7", 0x00000, 0x200000, CRC(ee7e29b3) SHA1(63dc30c6904ca2f58d229249bee5eef51fafa158) )

	ROM_REGION( 0x200000, "simm6.0", 0 )
	ROM_LOAD( "sfiii3-simm6.0", 0x00000, 0x200000, CRC(8da69042) SHA1(fd3d08295342635b2136e48d543c9350d287bb22) )
	ROM_REGION( 0x200000, "simm6.1", 0 )
	ROM_LOAD( "sfiii3-simm6.1", 0x00000, 0x200000, CRC(1c8c7ac4) SHA1(ac9f8353a4c356ef98aa7c226baba00b01f5a80f) )
	ROM_REGION( 0x200000, "simm6.2", 0 )
	ROM_LOAD( "sfiii3-simm6.2", 0x00000, 0x200000, CRC(a671341d) SHA1(636f4c04962bc1e1ddb29d2e01244b00389b234f) )
	ROM_REGION( 0x200000, "simm6.3", 0 )
	ROM_LOAD( "sfiii3-simm6.3", 0x00000, 0x200000, CRC(1a990249) SHA1(2acc639e2c0c53bf24096b8620eab090bc25d03b) )
	ROM_REGION( 0x200000, "simm6.4", 0 )
	ROM_LOAD( "sfiii3-simm6.4", 0x00000, 0x200000, CRC(20cb39ac) SHA1(7d13a0fea1ef719dd2ff77dfb547d53c6023cc9e) )
	ROM_REGION( 0x200000, "simm6.5", 0 )
	ROM_LOAD( "sfiii3-simm6.5", 0x00000, 0x200000, CRC(5f844b2f) SHA1(564e4934f89ed3b92a4c4874519f8f00f3b48696) )
	ROM_REGION( 0x200000, "simm6.6", 0 )
	ROM_LOAD( "sfiii3-simm6.6", 0x00000, 0x200000, CRC(450e8d28) SHA1(885db658132aa27926df617ec2d2a1f38abdbb60) )
	ROM_REGION( 0x200000, "simm6.7", 0 )
	ROM_LOAD( "sfiii3-simm6.7", 0x00000, 0x200000, CRC(cc5f4187) SHA1(248ddace21ed4736a56e92f77cc6ad219d7fef0b) )
ROM_END

ROM_START( sfiii3nr1 )
	ROM_REGION32_BE( 0x080000, "bios", 0 ) /* bios region */
	ROM_LOAD( "sfiii3_japan_nocd.29f400.u2", 0x000000, 0x080000, CRC(1edc6366) SHA1(60b4b9adeb030a33059d74fdf03873029e465b52) )

	ROM_REGION( 0x200000, "simm1.0", 0 )
	ROM_LOAD( "sfiii3-simm1.0", 0x00000, 0x200000, CRC(66e66235) SHA1(0a98038721d176458d4f85dbd76c5edb93a65322) ) // sldh
	ROM_REGION( 0x200000, "simm1.1", 0 )
	ROM_LOAD( "sfiii3-simm1.1", 0x00000, 0x200000, CRC(186e8c5f) SHA1(a63040201a660b56217a8cbab32f5c2c466ee5dd) ) // sldh
	ROM_REGION( 0x200000, "simm1.2", 0 )
	ROM_LOAD( "sfiii3-simm1.2", 0x00000, 0x200000, CRC(bce18cab) SHA1(a5c28063d98c22403756fc926a20631456fb7dcc) ) // sldh
	ROM_REGION( 0x200000, "simm1.3", 0 )
	ROM_LOAD( "sfiii3-simm1.3", 0x00000, 0x200000, CRC(129dc2c9) SHA1(c1e634d94b1c8f7f02a47703622de5cab3d0da3f) ) // sldh

	ROM_REGION( 0x200000, "simm2.0", 0 )
	ROM_LOAD( "sfiii3-simm2.0",  0x00000, 0x200000, CRC(06eb969e) SHA1(d89f6a6585b76692d57d337f0f8186398fb056da) )
	ROM_REGION( 0x200000, "simm2.1", 0 )
	ROM_LOAD( "sfiii3-simm2.1",  0x00000, 0x200000, CRC(e7039f82) SHA1(8e81e66b5a4f45ae14b070a491bde47a6a74499f) )
	ROM_REGION( 0x200000, "simm2.2", 0 )
	ROM_LOAD( "sfiii3-simm2.2",  0x00000, 0x200000, CRC(645c96f7) SHA1(06d5a54874d4bf100b776131ec9060da209ad037) )
	ROM_REGION( 0x200000, "simm2.3", 0 )
	ROM_LOAD( "sfiii3-simm2.3",  0x00000, 0x200000, CRC(610efab1) SHA1(bbc21ed6ff6220ff6017a3f02ebd9a341fbc9040) )

	ROM_REGION( 0x200000, "simm3.0", 0 )
	ROM_LOAD( "sfiii3-simm3.0",  0x00000, 0x200000, CRC(7baa1f79) SHA1(3f409df28c24dd7221966b5340d59898ea756b6f) )
	ROM_REGION( 0x200000, "simm3.1", 0 )
	ROM_LOAD( "sfiii3-simm3.1",  0x00000, 0x200000, CRC(234bf8fe) SHA1(2191781ae4d726cab28de97f27efa4a13f3bdd69) )
	ROM_REGION( 0x200000, "simm3.2", 0 )
	ROM_LOAD( "sfiii3-simm3.2",  0x00000, 0x200000, CRC(d9ebc308) SHA1(af6a0dca77e5181c9f20533a06760a782c5fd51d) )
	ROM_REGION( 0x200000, "simm3.3", 0 )
	ROM_LOAD( "sfiii3-simm3.3",  0x00000, 0x200000, CRC(293cba77) SHA1(294604cacdc24261aec4d39e489de91c41fa1758) )
	ROM_REGION( 0x200000, "simm3.4", 0 )
	ROM_LOAD( "sfiii3-simm3.4",  0x00000, 0x200000, CRC(6055e747) SHA1(3813852c5a4a5355ef739ca8f0913bbd390b984b) )
	ROM_REGION( 0x200000, "simm3.5", 0 )
	ROM_LOAD( "sfiii3-simm3.5",  0x00000, 0x200000, CRC(499aa6fc) SHA1(5b9b6eab3e99ff3e1d7c1f50b9d8bc6a81f3f8a9) )
	ROM_REGION( 0x200000, "simm3.6", 0 )
	ROM_LOAD( "sfiii3-simm3.6",  0x00000, 0x200000, CRC(6c13879e) SHA1(de189b0b8f42bc7dd89983e62bc2ecb4237b3277) )
	ROM_REGION( 0x200000, "simm3.7", 0 )
	ROM_LOAD( "sfiii3-simm3.7",  0x00000, 0x200000, CRC(cf4f8ede) SHA1(e0fb68fcb0e445f824c62fa828d6e1dcd7e3683a) )

	ROM_REGION( 0x200000, "simm4.0", 0 )
	ROM_LOAD( "sfiii3-simm4.0",  0x00000, 0x200000, CRC(091fd5ba) SHA1(3327ad7c2623c119bf728af717ea2ce3b74673a9) )
	ROM_REGION( 0x200000, "simm4.1", 0 )
	ROM_LOAD( "sfiii3-simm4.1",  0x00000, 0x200000, CRC(0bca8917) SHA1(b7b284e2f16f46d46bcfaae779b232c5b980924f) )
	ROM_REGION( 0x200000, "simm4.2", 0 )
	ROM_LOAD( "sfiii3-simm4.2",  0x00000, 0x200000, CRC(a0fd578b) SHA1(100c9db9f00ecd88d518076f5a0822e6ac3695b3) )
	ROM_REGION( 0x200000, "simm4.3", 0 )
	ROM_LOAD( "sfiii3-simm4.3",  0x00000, 0x200000, CRC(4bf8c699) SHA1(2c0b4288b5ebc5e54d9e782dfc39eb8c78fd4c21) )
	ROM_REGION( 0x200000, "simm4.4", 0 )
	ROM_LOAD( "sfiii3-simm4.4",  0x00000, 0x200000, CRC(137b8785) SHA1(56a579520a8ce2abbf36be57777f024e80474eee) )
	ROM_REGION( 0x200000, "simm4.5", 0 )
	ROM_LOAD( "sfiii3-simm4.5",  0x00000, 0x200000, CRC(4fb70671) SHA1(9aba83c18cfc099a5ce18793119bff0c2b9c777f) )
	ROM_REGION( 0x200000, "simm4.6", 0 )
	ROM_LOAD( "sfiii3-simm4.6",  0x00000, 0x200000, CRC(832374a4) SHA1(c84629e32fbf47cb7b5b4ee7555bfc2ac9b3857f) )
	ROM_REGION( 0x200000, "simm4.7", 0 )
	ROM_LOAD( "sfiii3-simm4.7",  0x00000, 0x200000, CRC(1c88576d) SHA1(0f039944d0c2305999ed5dbd351c3eb87812dc3b) )

	ROM_REGION( 0x200000, "simm5.0", 0 )
	ROM_LOAD( "sfiii3-simm5.0",  0x00000, 0x200000, CRC(c67d9190) SHA1(d265475244099d0ec153059986f3445c7bd910a3) )
	ROM_REGION( 0x200000, "simm5.1", 0 )
	ROM_LOAD( "sfiii3-simm5.1",  0x00000, 0x200000, CRC(6cb79868) SHA1(c94237f30e05bfcb2e23945530c812d9e4c73416) )
	ROM_REGION( 0x200000, "simm5.2", 0 )
	ROM_LOAD( "sfiii3-simm5.2",  0x00000, 0x200000, CRC(df69930e) SHA1(c76b7c559a1d5558138afbc796249efa2f49f6a8) )
	ROM_REGION( 0x200000, "simm5.3", 0 )
	ROM_LOAD( "sfiii3-simm5.3",  0x00000, 0x200000, CRC(333754e0) SHA1(4c18a569c26524a492ecd6f4c8b3c8e803a077d3) )
	ROM_REGION( 0x200000, "simm5.4", 0 )
	ROM_LOAD( "sfiii3-simm5.4",  0x00000, 0x200000, CRC(78f6d417) SHA1(a69577cc5399fcf0a24548661168f27f3e7e8e40) )
	ROM_REGION( 0x200000, "simm5.5", 0 )
	ROM_LOAD( "sfiii3-simm5.5",  0x00000, 0x200000, CRC(8ccad9b1) SHA1(f8bda399f87be2497b7ac39e9661f9863bf4f873) )
	ROM_REGION( 0x200000, "simm5.6", 0 )
	ROM_LOAD( "sfiii3-simm5.6",  0x00000, 0x200000, CRC(85de59e5) SHA1(748b5c91f15777b85d8c1d35b685cd90d3185ec6) )
	ROM_REGION( 0x200000, "simm5.7", 0 )
	ROM_LOAD( "sfiii3-simm5.7",  0x00000, 0x200000, CRC(ee7e29b3) SHA1(63dc30c6904ca2f58d229249bee5eef51fafa158) )

	ROM_REGION( 0x200000, "simm6.0", 0 )
	ROM_LOAD( "sfiii3-simm6.0",  0x00000, 0x200000, CRC(8da69042) SHA1(fd3d08295342635b2136e48d543c9350d287bb22) )
	ROM_REGION( 0x200000, "simm6.1", 0 )
	ROM_LOAD( "sfiii3-simm6.1",  0x00000, 0x200000, CRC(1c8c7ac4) SHA1(ac9f8353a4c356ef98aa7c226baba00b01f5a80f) )
	ROM_REGION( 0x200000, "simm6.2", 0 )
	ROM_LOAD( "sfiii3-simm6.2",  0x00000, 0x200000, CRC(a671341d) SHA1(636f4c04962bc1e1ddb29d2e01244b00389b234f) )
	ROM_REGION( 0x200000, "simm6.3", 0 )
	ROM_LOAD( "sfiii3-simm6.3",  0x00000, 0x200000, CRC(1a990249) SHA1(2acc639e2c0c53bf24096b8620eab090bc25d03b) )
	ROM_REGION( 0x200000, "simm6.4", 0 )
	ROM_LOAD( "sfiii3-simm6.4",  0x00000, 0x200000, CRC(20cb39ac) SHA1(7d13a0fea1ef719dd2ff77dfb547d53c6023cc9e) )
	ROM_REGION( 0x200000, "simm6.5", 0 )
	ROM_LOAD( "sfiii3-simm6.5",  0x00000, 0x200000, CRC(5f844b2f) SHA1(564e4934f89ed3b92a4c4874519f8f00f3b48696) )
	ROM_REGION( 0x200000, "simm6.6", 0 )
	ROM_LOAD( "sfiii3-simm6.6",  0x00000, 0x200000, CRC(450e8d28) SHA1(885db658132aa27926df617ec2d2a1f38abdbb60) )
	ROM_REGION( 0x200000, "simm6.7", 0 )
	ROM_LOAD( "sfiii3-simm6.7",  0x00000, 0x200000, CRC(cc5f4187) SHA1(248ddace21ed4736a56e92f77cc6ad219d7fef0b) )
ROM_END

ROM_START( jojoban )
	ROM_REGION32_BE( 0x080000, "bios", 0 ) /* bios region */
	ROM_LOAD( "jojoba_japan_nocd.29f400.u2", 0x000000, 0x080000, CRC(4dab19f5) SHA1(ba07190e7662937fc267f07285c51e99a45c061e) )

	ROM_REGION( 0x200000, "simm1.0", 0 )
	ROM_LOAD( "jojoba-simm1.0", 0x00000, 0x200000, CRC(adcd8377) SHA1(f1aacbe061e3bcade5cca34435c3f86aec5f1499) ) // sldh
	ROM_REGION( 0x200000, "simm1.1", 0 )
	ROM_LOAD( "jojoba-simm1.1", 0x00000, 0x200000, CRC(d7590b59) SHA1(bfee627ebb7cb7b28216527b17e1b06a4e6f19f4) ) // sldh
	ROM_REGION( 0x200000, "simm1.2", 0 )
	ROM_LOAD( "jojoba-simm1.2", 0x00000, 0x200000, CRC(e62e240b) SHA1(70468cae67c009a80b45954c2a30794577343c77) ) // sldh
	ROM_REGION( 0x200000, "simm1.3", 0 )
	ROM_LOAD( "jojoba-simm1.3", 0x00000, 0x200000, CRC(c95450c3) SHA1(55616e009b007180d1ac6290c8da44b0d864a494) ) // sldh

	ROM_REGION( 0x200000, "simm2.0", 0 )
	ROM_LOAD( "jojoba-simm2.0", 0x00000, 0x200000, CRC(535f2eba) SHA1(167bec0dccfc2f91cb10cb1e2631ee619b3eb9fe) ) // sldh
	ROM_REGION( 0x200000, "simm2.1", 0 )
	ROM_LOAD( "jojoba-simm2.1", 0x00000, 0x200000, CRC(01dd3a01) SHA1(08c462219796baa3ec28d78d038a18187cd838bb) ) // sldh
	ROM_REGION( 0x200000, "simm2.2", 0 )
	ROM_LOAD( "jojoba-simm2.2", 0x00000, 0x200000, CRC(61432672) SHA1(d0416a75d395926041f90a3d34edb96a080acfd6) ) // sldh
	ROM_REGION( 0x200000, "simm2.3", 0 )
	ROM_LOAD( "jojoba-simm2.3", 0x00000, 0x200000, CRC(acdc9aca) SHA1(89f77ddd6286709182a676fd9bd6c333a3b16271) ) // sldh

	ROM_REGION( 0x200000, "simm3.0", 0 )
	ROM_LOAD( "jojoba-simm3.0", 0x00000, 0x200000, CRC(4d16e111) SHA1(f198007375be65e89856d64ee2b3857a18b4eab8) )
	ROM_REGION( 0x200000, "simm3.1", 0 )
	ROM_LOAD( "jojoba-simm3.1", 0x00000, 0x200000, CRC(9b3406d3) SHA1(54e90cd334d13e2c74305c6b87ebce1365ef3d59) )
	ROM_REGION( 0x200000, "simm3.2", 0 )
	ROM_LOAD( "jojoba-simm3.2", 0x00000, 0x200000, CRC(f2414997) SHA1(fb89d5784250538ad17fd527267b513afb6eca20) )
	ROM_REGION( 0x200000, "simm3.3", 0 )
	ROM_LOAD( "jojoba-simm3.3", 0x00000, 0x200000, CRC(954b9c7d) SHA1(0d64d97167d4e669d7e4f3a388f9d5ec1e18ed42) )
	ROM_REGION( 0x200000, "simm3.4", 0 )
	ROM_LOAD( "jojoba-simm3.4", 0x00000, 0x200000, CRC(625adc1d) SHA1(533d62759ecece10c711d99bfca403e5cba279b5) )
	ROM_REGION( 0x200000, "simm3.5", 0 )
	ROM_LOAD( "jojoba-simm3.5", 0x00000, 0x200000, CRC(20a70bb4) SHA1(3bd8376304ffc974fb8031eac8bebff27969538c) )
	ROM_REGION( 0x200000, "simm3.6", 0 )
	ROM_LOAD( "jojoba-simm3.6", 0x00000, 0x200000, CRC(a10ec5af) SHA1(9b403260e8fbdacaa5369ab79fc05855cc6a6bdb) )
	ROM_REGION( 0x200000, "simm3.7", 0 )
	ROM_LOAD( "jojoba-simm3.7", 0x00000, 0x200000, CRC(0bd0de7a) SHA1(1debecda5f282f2a1dd17e887e522a4d00c5dc9d) )

	ROM_REGION( 0x200000, "simm4.0", 0 )
	ROM_LOAD( "jojoba-simm4.0", 0x00000, 0x200000, CRC(6ea14adc) SHA1(696b2ec66f3c197817a60f507a1b4c78db37f488) )
	ROM_REGION( 0x200000, "simm4.1", 0 )
	ROM_LOAD( "jojoba-simm4.1", 0x00000, 0x200000, CRC(8f4c42fb) SHA1(363d769b0b066ce139125426d2da6dfa15d1eb28) )
	ROM_REGION( 0x200000, "simm4.2", 0 )
	ROM_LOAD( "jojoba-simm4.2", 0x00000, 0x200000, CRC(ef0586d1) SHA1(8fcc350da20e3e59fa76fa14e10f2c47233ba9dc) )
	ROM_REGION( 0x200000, "simm4.3", 0 )
	ROM_LOAD( "jojoba-simm4.3", 0x00000, 0x200000, CRC(93ccc470) SHA1(5d267679e61c0fb592ad5f696d3c06ec1746d0b3) )
	ROM_REGION( 0x200000, "simm4.4", 0 )
	ROM_LOAD( "jojoba-simm4.4", 0x00000, 0x200000, CRC(3d9ec7d2) SHA1(665b867bab928be183c2006527e55f9b8ec4a271) )
	ROM_REGION( 0x200000, "simm4.5", 0 )
	ROM_LOAD( "jojoba-simm4.5", 0x00000, 0x200000, CRC(03e66850) SHA1(8478662dc9db20d9a186d315a883bd1cbb5e5000) )
	ROM_REGION( 0x200000, "simm4.6", 0 )
	ROM_LOAD( "jojoba-simm4.6", 0x00000, 0x200000, CRC(01606ac3) SHA1(ccc74edeca6abdd86fc1cf42ececa1ea393b3261) )
	ROM_REGION( 0x200000, "simm4.7", 0 )
	ROM_LOAD( "jojoba-simm4.7", 0x00000, 0x200000, CRC(36392b87) SHA1(e62080c8461775c1e180400dfb44414679fd0fc1) )

	ROM_REGION( 0x200000, "simm5.0", 0 )
	ROM_LOAD( "jojoba-simm5.0", 0x00000, 0x200000, CRC(2ef8c60c) SHA1(dea87a73a11b8edd27c3c9c5ab2af295cb5508f9) )
	ROM_REGION( 0x200000, "simm5.1", 0 )
	ROM_LOAD( "jojoba-simm5.1", 0x00000, 0x200000, CRC(cf7d7ca6) SHA1(b347707b1e5bc71d28b282273f893592e5f9e333) )
	ROM_REGION( 0x200000, "simm5.2", 0 )
	ROM_LOAD( "jojoba-simm5.2", 0x00000, 0x200000, CRC(b7815bfa) SHA1(0b5a3a2ffe1b3c0ca765dcedc297e78e5928302b) )
	ROM_REGION( 0x200000, "simm5.3", 0 )
	ROM_LOAD( "jojoba-simm5.3", 0x00000, 0x200000, CRC(9bfec049) SHA1(62cc9a1920047863205544b77344ee18f310f084) )
	ROM_REGION( 0x200000, "simm5.4", 0 )
	ROM_LOAD( "jojoba-simm5.4", 0x00000, 0x200000, CRC(d167536b) SHA1(e2637d3486f168ce44e0a00413d38960cb86db4c) )
	ROM_REGION( 0x200000, "simm5.5", 0 )
	ROM_LOAD( "jojoba-simm5.5", 0x00000, 0x200000, CRC(55e7a042) SHA1(c18bda61fa005d9174a27b7b7d324004262a4525) )
	ROM_REGION( 0x200000, "simm5.6", 0 )
	ROM_LOAD( "jojoba-simm5.6", 0x00000, 0x200000, CRC(4fb32906) SHA1(3a5965b3197517932c8aa4c07a6ea6a190a338d7) )
	ROM_REGION( 0x200000, "simm5.7", 0 )
	ROM_LOAD( "jojoba-simm5.7", 0x00000, 0x200000, CRC(8c8be520) SHA1(c461f3f76a83592b36b29afb316679a7c8972404) )
ROM_END

ROM_START( jojobanr1 )
	ROM_REGION32_BE( 0x080000, "bios", 0 ) /* bios region */
	ROM_LOAD( "jojoba_japan_nocd.29f400.u2", 0x000000, 0x080000, CRC(4dab19f5) SHA1(ba07190e7662937fc267f07285c51e99a45c061e) )

	ROM_REGION( 0x200000, "simm1.0", 0 )
	ROM_LOAD( "jojoba-simm1.0", 0x00000, 0x200000, CRC(76976231) SHA1(90adde7e5983ec6a4e02789d5cefe9e85c9c52d5) ) // sldh
	ROM_REGION( 0x200000, "simm1.1", 0 )
	ROM_LOAD( "jojoba-simm1.1", 0x00000, 0x200000, CRC(cedd78e7) SHA1(964988b90a2f14c1da2cfc48d943e16e54da3fd3) ) // sldh
	ROM_REGION( 0x200000, "simm1.2", 0 )
	ROM_LOAD( "jojoba-simm1.2", 0x00000, 0x200000, CRC(2955b77f) SHA1(2a907a5cd91448bfc420c318584e5ef4bbe55a91) ) // sldh
	ROM_REGION( 0x200000, "simm1.3", 0 )
	ROM_LOAD( "jojoba-simm1.3", 0x00000, 0x200000, CRC(280139d7) SHA1(b7c28f6f0218688fb873a3106d2f95ea2e1e927c) ) // sldh

	ROM_REGION( 0x200000, "simm2.0", 0 )
	ROM_LOAD( "jojoba-simm2.0", 0x00000, 0x200000, CRC(305c4914) SHA1(c3a73ffe58f61ab8f1cd9e3f0891037638dc5a9b) ) // sldh
	ROM_REGION( 0x200000, "simm2.1", 0 )
	ROM_LOAD( "jojoba-simm2.1", 0x00000, 0x200000, CRC(18af4f3b) SHA1(04b8fdf23a782b10c203b111cc634a6d3474044a) ) // sldh
	ROM_REGION( 0x200000, "simm2.2", 0 )
	ROM_LOAD( "jojoba-simm2.2", 0x00000, 0x200000, CRC(397e5c9e) SHA1(021d86ee66bf951fb6a1dd90fb7007c6865cbb8b) ) // sldh
	ROM_REGION( 0x200000, "simm2.3", 0 )
	ROM_LOAD( "jojoba-simm2.3", 0x00000, 0x200000, CRC(a9d0a7d7) SHA1(b2cfc0661f8903ddbeea8a604ee8b42097e10ab8) ) // sldh

	ROM_REGION( 0x200000, "simm3.0", 0 )
	ROM_LOAD( "jojoba-simm3.0",  0x00000, 0x200000, CRC(4d16e111) SHA1(f198007375be65e89856d64ee2b3857a18b4eab8) )
	ROM_REGION( 0x200000, "simm3.1", 0 )
	ROM_LOAD( "jojoba-simm3.1",  0x00000, 0x200000, CRC(9b3406d3) SHA1(54e90cd334d13e2c74305c6b87ebce1365ef3d59) )
	ROM_REGION( 0x200000, "simm3.2", 0 )
	ROM_LOAD( "jojoba-simm3.2",  0x00000, 0x200000, CRC(f2414997) SHA1(fb89d5784250538ad17fd527267b513afb6eca20) )
	ROM_REGION( 0x200000, "simm3.3", 0 )
	ROM_LOAD( "jojoba-simm3.3",  0x00000, 0x200000, CRC(954b9c7d) SHA1(0d64d97167d4e669d7e4f3a388f9d5ec1e18ed42) )
	ROM_REGION( 0x200000, "simm3.4", 0 )
	ROM_LOAD( "jojoba-simm3.4",  0x00000, 0x200000, CRC(625adc1d) SHA1(533d62759ecece10c711d99bfca403e5cba279b5) )
	ROM_REGION( 0x200000, "simm3.5", 0 )
	ROM_LOAD( "jojoba-simm3.5",  0x00000, 0x200000, CRC(20a70bb4) SHA1(3bd8376304ffc974fb8031eac8bebff27969538c) )
	ROM_REGION( 0x200000, "simm3.6", 0 )
	ROM_LOAD( "jojoba-simm3.6",  0x00000, 0x200000, CRC(a10ec5af) SHA1(9b403260e8fbdacaa5369ab79fc05855cc6a6bdb) )
	ROM_REGION( 0x200000, "simm3.7", 0 )
	ROM_LOAD( "jojoba-simm3.7",  0x00000, 0x200000, CRC(0bd0de7a) SHA1(1debecda5f282f2a1dd17e887e522a4d00c5dc9d) )

	ROM_REGION( 0x200000, "simm4.0", 0 )
	ROM_LOAD( "jojoba-simm4.0",  0x00000, 0x200000, CRC(6ea14adc) SHA1(696b2ec66f3c197817a60f507a1b4c78db37f488) )
	ROM_REGION( 0x200000, "simm4.1", 0 )
	ROM_LOAD( "jojoba-simm4.1",  0x00000, 0x200000, CRC(8f4c42fb) SHA1(363d769b0b066ce139125426d2da6dfa15d1eb28) )
	ROM_REGION( 0x200000, "simm4.2", 0 )
	ROM_LOAD( "jojoba-simm4.2",  0x00000, 0x200000, CRC(ef0586d1) SHA1(8fcc350da20e3e59fa76fa14e10f2c47233ba9dc) )
	ROM_REGION( 0x200000, "simm4.3", 0 )
	ROM_LOAD( "jojoba-simm4.3",  0x00000, 0x200000, CRC(93ccc470) SHA1(5d267679e61c0fb592ad5f696d3c06ec1746d0b3) )
	ROM_REGION( 0x200000, "simm4.4", 0 )
	ROM_LOAD( "jojoba-simm4.4",  0x00000, 0x200000, CRC(3d9ec7d2) SHA1(665b867bab928be183c2006527e55f9b8ec4a271) )
	ROM_REGION( 0x200000, "simm4.5", 0 )
	ROM_LOAD( "jojoba-simm4.5",  0x00000, 0x200000, CRC(03e66850) SHA1(8478662dc9db20d9a186d315a883bd1cbb5e5000) )
	ROM_REGION( 0x200000, "simm4.6", 0 )
	ROM_LOAD( "jojoba-simm4.6",  0x00000, 0x200000, CRC(01606ac3) SHA1(ccc74edeca6abdd86fc1cf42ececa1ea393b3261) )
	ROM_REGION( 0x200000, "simm4.7", 0 )
	ROM_LOAD( "jojoba-simm4.7",  0x00000, 0x200000, CRC(36392b87) SHA1(e62080c8461775c1e180400dfb44414679fd0fc1) )

	ROM_REGION( 0x200000, "simm5.0", 0 )
	ROM_LOAD( "jojoba-simm5.0",  0x00000, 0x200000, CRC(2ef8c60c) SHA1(dea87a73a11b8edd27c3c9c5ab2af295cb5508f9) )
	ROM_REGION( 0x200000, "simm5.1", 0 )
	ROM_LOAD( "jojoba-simm5.1",  0x00000, 0x200000, CRC(cf7d7ca6) SHA1(b347707b1e5bc71d28b282273f893592e5f9e333) )
	ROM_REGION( 0x200000, "simm5.2", 0 )
	ROM_LOAD( "jojoba-simm5.2",  0x00000, 0x200000, CRC(b7815bfa) SHA1(0b5a3a2ffe1b3c0ca765dcedc297e78e5928302b) )
	ROM_REGION( 0x200000, "simm5.3", 0 )
	ROM_LOAD( "jojoba-simm5.3",  0x00000, 0x200000, CRC(9bfec049) SHA1(62cc9a1920047863205544b77344ee18f310f084) )
	ROM_REGION( 0x200000, "simm5.4", 0 )
	ROM_LOAD( "jojoba-simm5.4",  0x00000, 0x200000, CRC(d167536b) SHA1(e2637d3486f168ce44e0a00413d38960cb86db4c) )
	ROM_REGION( 0x200000, "simm5.5", 0 )
	ROM_LOAD( "jojoba-simm5.5",  0x00000, 0x200000, CRC(55e7a042) SHA1(c18bda61fa005d9174a27b7b7d324004262a4525) )
	ROM_REGION( 0x200000, "simm5.6", 0 )
	ROM_LOAD( "jojoba-simm5.6",  0x00000, 0x200000, CRC(4fb32906) SHA1(3a5965b3197517932c8aa4c07a6ea6a190a338d7) )
	ROM_REGION( 0x200000, "simm5.7", 0 )
	ROM_LOAD( "jojoba-simm5.7",  0x00000, 0x200000, CRC(8c8be520) SHA1(c461f3f76a83592b36b29afb316679a7c8972404) )
ROM_END

ROM_START( jojobane )
	ROM_REGION32_BE( 0x080000, "bios", 0 ) /* bios region */
	ROM_LOAD( "jojoba_euro_nocd.29f400.u2", 0x000000, 0x080000, CRC(1ee2d679) SHA1(9e129b454a376606b3f7e8aec64de425cf9c635c) )

	ROM_REGION( 0x200000, "simm1.0", 0 )
	ROM_LOAD( "jojoba-simm1.0", 0x00000, 0x200000, CRC(adcd8377) SHA1(f1aacbe061e3bcade5cca34435c3f86aec5f1499) ) // sldh
	ROM_REGION( 0x200000, "simm1.1", 0 )
	ROM_LOAD( "jojoba-simm1.1", 0x00000, 0x200000, CRC(d7590b59) SHA1(bfee627ebb7cb7b28216527b17e1b06a4e6f19f4) ) // sldh
	ROM_REGION( 0x200000, "simm1.2", 0 )
	ROM_LOAD( "jojoba-simm1.2", 0x00000, 0x200000, CRC(e62e240b) SHA1(70468cae67c009a80b45954c2a30794577343c77) ) // sldh
	ROM_REGION( 0x200000, "simm1.3", 0 )
	ROM_LOAD( "jojoba-simm1.3", 0x00000, 0x200000, CRC(c95450c3) SHA1(55616e009b007180d1ac6290c8da44b0d864a494) ) // sldh

	ROM_REGION( 0x200000, "simm2.0", 0 )
	ROM_LOAD( "jojoba-simm2.0", 0x00000, 0x200000, CRC(535f2eba) SHA1(167bec0dccfc2f91cb10cb1e2631ee619b3eb9fe) ) // sldh
	ROM_REGION( 0x200000, "simm2.1", 0 )
	ROM_LOAD( "jojoba-simm2.1", 0x00000, 0x200000, CRC(01dd3a01) SHA1(08c462219796baa3ec28d78d038a18187cd838bb) ) // sldh
	ROM_REGION( 0x200000, "simm2.2", 0 )
	ROM_LOAD( "jojoba-simm2.2", 0x00000, 0x200000, CRC(61432672) SHA1(d0416a75d395926041f90a3d34edb96a080acfd6) ) // sldh
	ROM_REGION( 0x200000, "simm2.3", 0 )
	ROM_LOAD( "jojoba-simm2.3", 0x00000, 0x200000, CRC(acdc9aca) SHA1(89f77ddd6286709182a676fd9bd6c333a3b16271) ) // sldh

	ROM_REGION( 0x200000, "simm3.0", 0 )
	ROM_LOAD( "jojoba-simm3.0", 0x00000, 0x200000, CRC(4d16e111) SHA1(f198007375be65e89856d64ee2b3857a18b4eab8) )
	ROM_REGION( 0x200000, "simm3.1", 0 )
	ROM_LOAD( "jojoba-simm3.1", 0x00000, 0x200000, CRC(9b3406d3) SHA1(54e90cd334d13e2c74305c6b87ebce1365ef3d59) )
	ROM_REGION( 0x200000, "simm3.2", 0 )
	ROM_LOAD( "jojoba-simm3.2", 0x00000, 0x200000, CRC(f2414997) SHA1(fb89d5784250538ad17fd527267b513afb6eca20) )
	ROM_REGION( 0x200000, "simm3.3", 0 )
	ROM_LOAD( "jojoba-simm3.3", 0x00000, 0x200000, CRC(954b9c7d) SHA1(0d64d97167d4e669d7e4f3a388f9d5ec1e18ed42) )
	ROM_REGION( 0x200000, "simm3.4", 0 )
	ROM_LOAD( "jojoba-simm3.4", 0x00000, 0x200000, CRC(625adc1d) SHA1(533d62759ecece10c711d99bfca403e5cba279b5) )
	ROM_REGION( 0x200000, "simm3.5", 0 )
	ROM_LOAD( "jojoba-simm3.5", 0x00000, 0x200000, CRC(20a70bb4) SHA1(3bd8376304ffc974fb8031eac8bebff27969538c) )
	ROM_REGION( 0x200000, "simm3.6", 0 )
	ROM_LOAD( "jojoba-simm3.6", 0x00000, 0x200000, CRC(a10ec5af) SHA1(9b403260e8fbdacaa5369ab79fc05855cc6a6bdb) )
	ROM_REGION( 0x200000, "simm3.7", 0 )
	ROM_LOAD( "jojoba-simm3.7", 0x00000, 0x200000, CRC(0bd0de7a) SHA1(1debecda5f282f2a1dd17e887e522a4d00c5dc9d) )

	ROM_REGION( 0x200000, "simm4.0", 0 )
	ROM_LOAD( "jojoba-simm4.0", 0x00000, 0x200000, CRC(6ea14adc) SHA1(696b2ec66f3c197817a60f507a1b4c78db37f488) )
	ROM_REGION( 0x200000, "simm4.1", 0 )
	ROM_LOAD( "jojoba-simm4.1", 0x00000, 0x200000, CRC(8f4c42fb) SHA1(363d769b0b066ce139125426d2da6dfa15d1eb28) )
	ROM_REGION( 0x200000, "simm4.2", 0 )
	ROM_LOAD( "jojoba-simm4.2", 0x00000, 0x200000, CRC(ef0586d1) SHA1(8fcc350da20e3e59fa76fa14e10f2c47233ba9dc) )
	ROM_REGION( 0x200000, "simm4.3", 0 )
	ROM_LOAD( "jojoba-simm4.3", 0x00000, 0x200000, CRC(93ccc470) SHA1(5d267679e61c0fb592ad5f696d3c06ec1746d0b3) )
	ROM_REGION( 0x200000, "simm4.4", 0 )
	ROM_LOAD( "jojoba-simm4.4", 0x00000, 0x200000, CRC(3d9ec7d2) SHA1(665b867bab928be183c2006527e55f9b8ec4a271) )
	ROM_REGION( 0x200000, "simm4.5", 0 )
	ROM_LOAD( "jojoba-simm4.5", 0x00000, 0x200000, CRC(03e66850) SHA1(8478662dc9db20d9a186d315a883bd1cbb5e5000) )
	ROM_REGION( 0x200000, "simm4.6", 0 )
	ROM_LOAD( "jojoba-simm4.6", 0x00000, 0x200000, CRC(01606ac3) SHA1(ccc74edeca6abdd86fc1cf42ececa1ea393b3261) )
	ROM_REGION( 0x200000, "simm4.7", 0 )
	ROM_LOAD( "jojoba-simm4.7", 0x00000, 0x200000, CRC(36392b87) SHA1(e62080c8461775c1e180400dfb44414679fd0fc1) )

	ROM_REGION( 0x200000, "simm5.0", 0 )
	ROM_LOAD( "jojoba-simm5.0", 0x00000, 0x200000, CRC(2ef8c60c) SHA1(dea87a73a11b8edd27c3c9c5ab2af295cb5508f9) )
	ROM_REGION( 0x200000, "simm5.1", 0 )
	ROM_LOAD( "jojoba-simm5.1", 0x00000, 0x200000, CRC(cf7d7ca6) SHA1(b347707b1e5bc71d28b282273f893592e5f9e333) )
	ROM_REGION( 0x200000, "simm5.2", 0 )
	ROM_LOAD( "jojoba-simm5.2", 0x00000, 0x200000, CRC(b7815bfa) SHA1(0b5a3a2ffe1b3c0ca765dcedc297e78e5928302b) )
	ROM_REGION( 0x200000, "simm5.3", 0 )
	ROM_LOAD( "jojoba-simm5.3", 0x00000, 0x200000, CRC(9bfec049) SHA1(62cc9a1920047863205544b77344ee18f310f084) )
	ROM_REGION( 0x200000, "simm5.4", 0 )
	ROM_LOAD( "jojoba-simm5.4", 0x00000, 0x200000, CRC(d167536b) SHA1(e2637d3486f168ce44e0a00413d38960cb86db4c) )
	ROM_REGION( 0x200000, "simm5.5", 0 )
	ROM_LOAD( "jojoba-simm5.5", 0x00000, 0x200000, CRC(55e7a042) SHA1(c18bda61fa005d9174a27b7b7d324004262a4525) )
	ROM_REGION( 0x200000, "simm5.6", 0 )
	ROM_LOAD( "jojoba-simm5.6", 0x00000, 0x200000, CRC(4fb32906) SHA1(3a5965b3197517932c8aa4c07a6ea6a190a338d7) )
	ROM_REGION( 0x200000, "simm5.7", 0 )
	ROM_LOAD( "jojoba-simm5.7", 0x00000, 0x200000, CRC(8c8be520) SHA1(c461f3f76a83592b36b29afb316679a7c8972404) )
ROM_END

ROM_START( jojobaner1 )
	ROM_REGION32_BE( 0x080000, "bios", 0 ) /* bios region */
	ROM_LOAD( "jojoba_euro_nocd.29f400.u2", 0x000000, 0x080000, CRC(1ee2d679) SHA1(9e129b454a376606b3f7e8aec64de425cf9c635c) )

	ROM_REGION( 0x200000, "simm1.0", 0 )
	ROM_LOAD( "jojoba-simm1.0", 0x00000, 0x200000, CRC(76976231) SHA1(90adde7e5983ec6a4e02789d5cefe9e85c9c52d5) ) // sldh
	ROM_REGION( 0x200000, "simm1.1", 0 )
	ROM_LOAD( "jojoba-simm1.1", 0x00000, 0x200000, CRC(cedd78e7) SHA1(964988b90a2f14c1da2cfc48d943e16e54da3fd3) ) // sldh
	ROM_REGION( 0x200000, "simm1.2", 0 )
	ROM_LOAD( "jojoba-simm1.2", 0x00000, 0x200000, CRC(2955b77f) SHA1(2a907a5cd91448bfc420c318584e5ef4bbe55a91) ) // sldh
	ROM_REGION( 0x200000, "simm1.3", 0 )
	ROM_LOAD( "jojoba-simm1.3", 0x00000, 0x200000, CRC(280139d7) SHA1(b7c28f6f0218688fb873a3106d2f95ea2e1e927c) ) // sldh

	ROM_REGION( 0x200000, "simm2.0", 0 )
	ROM_LOAD( "jojoba-simm2.0", 0x00000, 0x200000, CRC(305c4914) SHA1(c3a73ffe58f61ab8f1cd9e3f0891037638dc5a9b) ) // sldh
	ROM_REGION( 0x200000, "simm2.1", 0 )
	ROM_LOAD( "jojoba-simm2.1", 0x00000, 0x200000, CRC(18af4f3b) SHA1(04b8fdf23a782b10c203b111cc634a6d3474044a) ) // sldh
	ROM_REGION( 0x200000, "simm2.2", 0 )
	ROM_LOAD( "jojoba-simm2.2", 0x00000, 0x200000, CRC(397e5c9e) SHA1(021d86ee66bf951fb6a1dd90fb7007c6865cbb8b) ) // sldh
	ROM_REGION( 0x200000, "simm2.3", 0 )
	ROM_LOAD( "jojoba-simm2.3", 0x00000, 0x200000, CRC(a9d0a7d7) SHA1(b2cfc0661f8903ddbeea8a604ee8b42097e10ab8) ) // sldh

	ROM_REGION( 0x200000, "simm3.0", 0 )
	ROM_LOAD( "jojoba-simm3.0",  0x00000, 0x200000, CRC(4d16e111) SHA1(f198007375be65e89856d64ee2b3857a18b4eab8) )
	ROM_REGION( 0x200000, "simm3.1", 0 )
	ROM_LOAD( "jojoba-simm3.1",  0x00000, 0x200000, CRC(9b3406d3) SHA1(54e90cd334d13e2c74305c6b87ebce1365ef3d59) )
	ROM_REGION( 0x200000, "simm3.2", 0 )
	ROM_LOAD( "jojoba-simm3.2",  0x00000, 0x200000, CRC(f2414997) SHA1(fb89d5784250538ad17fd527267b513afb6eca20) )
	ROM_REGION( 0x200000, "simm3.3", 0 )
	ROM_LOAD( "jojoba-simm3.3",  0x00000, 0x200000, CRC(954b9c7d) SHA1(0d64d97167d4e669d7e4f3a388f9d5ec1e18ed42) )
	ROM_REGION( 0x200000, "simm3.4", 0 )
	ROM_LOAD( "jojoba-simm3.4",  0x00000, 0x200000, CRC(625adc1d) SHA1(533d62759ecece10c711d99bfca403e5cba279b5) )
	ROM_REGION( 0x200000, "simm3.5", 0 )
	ROM_LOAD( "jojoba-simm3.5",  0x00000, 0x200000, CRC(20a70bb4) SHA1(3bd8376304ffc974fb8031eac8bebff27969538c) )
	ROM_REGION( 0x200000, "simm3.6", 0 )
	ROM_LOAD( "jojoba-simm3.6",  0x00000, 0x200000, CRC(a10ec5af) SHA1(9b403260e8fbdacaa5369ab79fc05855cc6a6bdb) )
	ROM_REGION( 0x200000, "simm3.7", 0 )
	ROM_LOAD( "jojoba-simm3.7",  0x00000, 0x200000, CRC(0bd0de7a) SHA1(1debecda5f282f2a1dd17e887e522a4d00c5dc9d) )

	ROM_REGION( 0x200000, "simm4.0", 0 )
	ROM_LOAD( "jojoba-simm4.0",  0x00000, 0x200000, CRC(6ea14adc) SHA1(696b2ec66f3c197817a60f507a1b4c78db37f488) )
	ROM_REGION( 0x200000, "simm4.1", 0 )
	ROM_LOAD( "jojoba-simm4.1",  0x00000, 0x200000, CRC(8f4c42fb) SHA1(363d769b0b066ce139125426d2da6dfa15d1eb28) )
	ROM_REGION( 0x200000, "simm4.2", 0 )
	ROM_LOAD( "jojoba-simm4.2",  0x00000, 0x200000, CRC(ef0586d1) SHA1(8fcc350da20e3e59fa76fa14e10f2c47233ba9dc) )
	ROM_REGION( 0x200000, "simm4.3", 0 )
	ROM_LOAD( "jojoba-simm4.3",  0x00000, 0x200000, CRC(93ccc470) SHA1(5d267679e61c0fb592ad5f696d3c06ec1746d0b3) )
	ROM_REGION( 0x200000, "simm4.4", 0 )
	ROM_LOAD( "jojoba-simm4.4",  0x00000, 0x200000, CRC(3d9ec7d2) SHA1(665b867bab928be183c2006527e55f9b8ec4a271) )
	ROM_REGION( 0x200000, "simm4.5", 0 )
	ROM_LOAD( "jojoba-simm4.5",  0x00000, 0x200000, CRC(03e66850) SHA1(8478662dc9db20d9a186d315a883bd1cbb5e5000) )
	ROM_REGION( 0x200000, "simm4.6", 0 )
	ROM_LOAD( "jojoba-simm4.6",  0x00000, 0x200000, CRC(01606ac3) SHA1(ccc74edeca6abdd86fc1cf42ececa1ea393b3261) )
	ROM_REGION( 0x200000, "simm4.7", 0 )
	ROM_LOAD( "jojoba-simm4.7",  0x00000, 0x200000, CRC(36392b87) SHA1(e62080c8461775c1e180400dfb44414679fd0fc1) )

	ROM_REGION( 0x200000, "simm5.0", 0 )
	ROM_LOAD( "jojoba-simm5.0",  0x00000, 0x200000, CRC(2ef8c60c) SHA1(dea87a73a11b8edd27c3c9c5ab2af295cb5508f9) )
	ROM_REGION( 0x200000, "simm5.1", 0 )
	ROM_LOAD( "jojoba-simm5.1",  0x00000, 0x200000, CRC(cf7d7ca6) SHA1(b347707b1e5bc71d28b282273f893592e5f9e333) )
	ROM_REGION( 0x200000, "simm5.2", 0 )
	ROM_LOAD( "jojoba-simm5.2",  0x00000, 0x200000, CRC(b7815bfa) SHA1(0b5a3a2ffe1b3c0ca765dcedc297e78e5928302b) )
	ROM_REGION( 0x200000, "simm5.3", 0 )
	ROM_LOAD( "jojoba-simm5.3",  0x00000, 0x200000, CRC(9bfec049) SHA1(62cc9a1920047863205544b77344ee18f310f084) )
	ROM_REGION( 0x200000, "simm5.4", 0 )
	ROM_LOAD( "jojoba-simm5.4",  0x00000, 0x200000, CRC(d167536b) SHA1(e2637d3486f168ce44e0a00413d38960cb86db4c) )
	ROM_REGION( 0x200000, "simm5.5", 0 )
	ROM_LOAD( "jojoba-simm5.5",  0x00000, 0x200000, CRC(55e7a042) SHA1(c18bda61fa005d9174a27b7b7d324004262a4525) )
	ROM_REGION( 0x200000, "simm5.6", 0 )
	ROM_LOAD( "jojoba-simm5.6",  0x00000, 0x200000, CRC(4fb32906) SHA1(3a5965b3197517932c8aa4c07a6ea6a190a338d7) )
	ROM_REGION( 0x200000, "simm5.7", 0 )
	ROM_LOAD( "jojoba-simm5.7",  0x00000, 0x200000, CRC(8c8be520) SHA1(c461f3f76a83592b36b29afb316679a7c8972404) )
ROM_END

/* Bootlegs for use with modified security carts */

ROM_START( cps3boot ) // for cart with standard SH2
	ROM_REGION32_BE( 0x080000, "bios", 0 ) /* bios region */
	ROM_LOAD( "no-battery_bios_29f400_for_hd6417095_sh2.u2", 0x000000, 0x080000, CRC(cb9bd5b0) SHA1(ea7ecb3deb69f5307a62d8f0d7d8e68d49013d07))

	DISK_REGION( "scsi:1:cdrom" )
	DISK_IMAGE_READONLY( "unicd-cps3_for_standard_sh2_v4", 0, SHA1(099c52bd38753f0f4876243e7aa87ca482a2dcb7) )
ROM_END

ROM_START( cps3booto ) // for cart with standard SH2
	ROM_REGION32_BE( 0x080000, "bios", 0 ) /* bios region */
	ROM_LOAD( "no-battery_bios_29f400_for_hd6417095_sh2.u2", 0x000000, 0x080000, CRC(cb9bd5b0) SHA1(ea7ecb3deb69f5307a62d8f0d7d8e68d49013d07))

	DISK_REGION( "scsi:1:cdrom" )
	DISK_IMAGE_READONLY( "no-battery_multi-game_bootleg_cd_for_hd6417095_sh2", 0, SHA1(6057cc3ec7991c0c00a7ab9da6ac2f92c9fb1aed) )
ROM_END

ROM_START( cps3booto2 ) // for cart with standard SH2
	ROM_REGION32_BE( 0x080000, "bios", 0 ) /* bios region */
	ROM_LOAD( "no-battery_bios_29f400_for_hd6417095_sh2.u2", 0x000000, 0x080000, CRC(cb9bd5b0) SHA1(ea7ecb3deb69f5307a62d8f0d7d8e68d49013d07))

	DISK_REGION( "scsi:1:cdrom" )
	DISK_IMAGE_READONLY( "no-battery_multi-game_bootleg_cd_for_hd6417095_sh2_older", 0, SHA1(123f2fcb0f3dd3d6b859e82a51d0127e46763776) )
ROM_END

ROM_START( cps3bs32 ) // for cart with standard SH2
	ROM_REGION32_BE( 0x080000, "bios", 0 ) /* bios region */
	ROM_LOAD( "no-battery_bios_29f400_for_hd6417095_sh2.u2", 0x000000, 0x080000, CRC(cb9bd5b0) SHA1(ea7ecb3deb69f5307a62d8f0d7d8e68d49013d07))

	DISK_REGION( "scsi:1:cdrom" )
	DISK_IMAGE_READONLY( "sfiii_2nd_impact_converted_for_standard_sh2_v3", 0, SHA1(8f180d159e88042a1e819cefd39eef67f5e86e3d) )
ROM_END

ROM_START( cps3bs32a ) // for cart with standard SH2
	ROM_REGION32_BE( 0x080000, "bios", 0 ) /* bios region */
	ROM_LOAD( "no-battery_bios_29f400_for_hd6417095_sh2.u2", 0x000000, 0x080000, CRC(cb9bd5b0) SHA1(ea7ecb3deb69f5307a62d8f0d7d8e68d49013d07))

	DISK_REGION( "scsi:1:cdrom" )
	DISK_IMAGE_READONLY( "sfiii_2nd_impact_converted_for_standard_sh2_older", 0, SHA1(8a8e4138c3bf12435933ab9d9ace510513200843) ) // v1 or v2?
ROM_END

ROM_START( cps3boota ) // for cart with dead custom SH2 (or 2nd Impact CPU which is the same as a dead one)
	ROM_REGION32_BE( 0x080000, "bios", 0 ) /* bios region */
	ROM_LOAD( "no-battery_bios_29f400_for_dead_security_cart.u2", 0x000000, 0x080000, CRC(0fd56fb3) SHA1(5a8bffc07eb7da73cf4bca6718df72e471296bfd) )

	DISK_REGION( "scsi:1:cdrom" )
	DISK_IMAGE_READONLY( "unicd-cps3_for_custom_sh2_v5", 0, SHA1(50a5b2845d3dd3de3bce15c4f1b58500db80cabe) )
ROM_END

ROM_START( cps3bootao ) // for cart with dead custom SH2 (or 2nd Impact CPU which is the same as a dead one)
	ROM_REGION32_BE( 0x080000, "bios", 0 ) /* bios region */
	ROM_LOAD( "no-battery_bios_29f400_for_dead_security_cart.u2", 0x000000, 0x080000, CRC(0fd56fb3) SHA1(5a8bffc07eb7da73cf4bca6718df72e471296bfd) )

	DISK_REGION( "scsi:1:cdrom" )
	DISK_IMAGE_READONLY( "no-battery_multi-game_bootleg_cd_for_dead_security_cart", 0, SHA1(1ede2f1ba197ee787208358a13eae7185a5ae3b2) )
ROM_END


ROM_START( cps3bootao2 ) // for cart with dead custom SH2 (or 2nd Impact CPU which is the same as a dead one)
	ROM_REGION32_BE( 0x080000, "bios", 0 ) /* bios region */
	ROM_LOAD( "no-battery_bios_29f400_for_dead_security_cart.u2", 0x000000, 0x080000, CRC(0fd56fb3) SHA1(5a8bffc07eb7da73cf4bca6718df72e471296bfd) )

	DISK_REGION( "scsi:1:cdrom" )
	DISK_IMAGE_READONLY( "no-battery_multi-game_bootleg_cd_for_dead_security_cart_older", 0, SHA1(4b0b673b45dac94da018576c0a7f8644653fc564) )
ROM_END


/*****************************************************************************************
  CPS3 game region / special flag information
*****************************************************************************************/

/*****************************************************************************************

    Red Earth / Warzard

    JAPAN 1
    ASIA 2
    EURO 3
    USA 4
    HISPANIC 5
    BRAZIL 6
    OCEANIA 7
    ASIA NCD 8

    u32 *rom =  (u32*)machine.root_device().memregion ( "bios" )->base();
    rom[0x1fed8/4]^=0x00000001; // clear region to 0 (invalid)
    rom[0x1fed8/4]^=0x00000008; // region 8 - ASIA NO CD - doesn't actually skip the CD
                                // test on startup, only during game, must be another flag
                                // somewhere too, and we don't have any actual NCD dumps
                                // to compare (or it expects SCSI to report there being
                                // no cd drive?)

*****************************************************************************************/

/*****************************************************************************************

    Street Fighter III: New Generation

    JAPAN 1
    ASIA NCD 2
    EURO 3
    USA 4
    HISPANIC 5
    BRAZIL 6
    OCEANIA 7
    ASIA 8

    // bios rom also lists korea, but game rom does not.

    u32 *rom =  (u32*)machine.root_device().memregion ( "bios" )->base();
    rom[0x1fec8/4]^=0x00000001; // region (clear region)
    rom[0x1fec8/4]^=0x00000008; // region
    rom[0x1fecc/4]^=0x01000000; // nocd - this ONLY skips the cd check in the bios test
                                // menu is region is ASIA NCD, otherwise it will report
                                // NG, Asia was probably the only NCD region for this

*****************************************************************************************/

/*****************************************************************************************

    Street Fighter III 2nd Impact: Giant Attack

    JAPAN 1
    ASIA NCD 2
    EURO 3
    USA 4
    HISPANIC 5
    BRAZIL 6
    OCEANIA 7
    ASIA 8

    u32 *rom =  (u32*)machine.root_device().memregion ( "bios" )->base();
    rom[0x1fec8/4]^=0x00000001; // region (clear region)
    rom[0x1fec8/4]^=0x00000008; // region
    rom[0x1fecc/4]^=0x01000000; // nocd - this ONLY skips the cd check in the bios test
                                // menu is region is ASIA NCD, otherwise it will report
                                // NG, Asia was probably the only NCD region for this

*****************************************************************************************/

/*****************************************************************************************

    JoJo's Venture / JoJo no Kimyou na Bouken

    XXXXXX 0
    JAPAN 1
    ASIA 2
    EURO 3
    USA 4
    HISPANIC 5
    BRAZIL 6
    OCEANIA 7

    DEVELOPMENT VERSION add 0x70 mask!

    u32 *rom =  (u32*)machine.root_device().memregion ( "bios" )->base();
    rom[0x1fec8/4]^=0x00000001; // region hack (clear jpn)

    rom[0x1fec8/4]^=0x00000004; // region
    rom[0x1fec8/4]^=0x00000070; // DEV mode
    rom[0x1fecc/4]^=0x01000000; // nocd

*****************************************************************************************/

/*****************************************************************************************

    Street Fighter III 3rd Strike: Fight for the Future

    JAPAN 1
    ASIA 2
    EURO 3
    USA 4
    HISPANIC 5
    BRAZIL 6
    OCEANIA 7

    u32 *rom =  (u32*)machine.root_device().memregion ( "bios" )->base();
    rom[0x1fec8/4]^=0x00000004; // region (clear region)
    rom[0x1fec8/4]^=0x00000001; // region
    rom[0x1fecc/4]^=0x01000000; // nocd

*****************************************************************************************/

/*****************************************************************************************

    JoJo's Bizarre Adventure / JoJo no Kimyou na Bouken: Mirai e no Isan

    XXXXXX 0
    JAPAN 1
    ASIA 2
    EURO 3
    USA 4
    HISPANIC 5
    BRAZIL 6
    OCEANIA 7

    DEVELOPMENT VERSION add 0x70 mask!

    u32 *rom =  (u32*)machine.root_device().memregion ( "bios" )->base();
    rom[0x1fec8/4]^=0x00000001; // region (clear jpn)
    rom[0x1fec8/4]^=0x00000002; // region
    rom[0x1fec8/4]^=0x00000070; // DEV mode
    rom[0x1fecc/4]^=0x01000000; // nocd

*****************************************************************************************/

/* Red Earth / Warzard */

// 961121
GAME( 1996, redearth,    0,        redearth, cps3_re,   cps3_state, init_redearth, ROT0, "Capcom", "Red Earth (Euro 961121)", MACHINE_IMPERFECT_GRAPHICS )
GAME( 1996, warzard,     redearth, redearth, cps3_re,   cps3_state, init_redearth, ROT0, "Capcom", "Warzard (Japan 961121)", MACHINE_IMPERFECT_GRAPHICS )

// 961023
GAME( 1996, redearthr1,  redearth, redearth, cps3_re,   cps3_state, init_redearth, ROT0, "Capcom", "Red Earth (Euro 961023)", MACHINE_IMPERFECT_GRAPHICS )
GAME( 1996, warzardr1,   redearth, redearth, cps3_re,   cps3_state, init_redearth, ROT0, "Capcom", "Warzard (Japan 961023)", MACHINE_IMPERFECT_GRAPHICS )

/* Street Fighter III: New Generation */

// 970403
// not dumped

// 970312
// not dumped

// 970204
GAME( 1997, sfiii,       0,        sfiii,    cps3,      cps3_state, init_sfiii,    ROT0, "Capcom", "Street Fighter III: New Generation (Euro 970204)", MACHINE_IMPERFECT_GRAPHICS )
GAME( 1997, sfiiiu,      sfiii,    sfiii,    cps3,      cps3_state, init_sfiii,    ROT0, "Capcom", "Street Fighter III: New Generation (USA 970204)", MACHINE_IMPERFECT_GRAPHICS )
GAME( 1997, sfiiia,      sfiii,    sfiii,    cps3,      cps3_state, init_sfiii,    ROT0, "Capcom", "Street Fighter III: New Generation (Asia 970204)", MACHINE_IMPERFECT_GRAPHICS )
GAME( 1997, sfiiij,      sfiii,    sfiii,    cps3,      cps3_state, init_sfiii,    ROT0, "Capcom", "Street Fighter III: New Generation (Japan 970204)", MACHINE_IMPERFECT_GRAPHICS )
GAME( 1997, sfiiih,      sfiii,    sfiii,    cps3,      cps3_state, init_sfiii,    ROT0, "Capcom", "Street Fighter III: New Generation (Hispanic 970204)", MACHINE_IMPERFECT_GRAPHICS )
GAME( 1997, sfiiin,      sfiii,    sfiii,    cps3,      cps3_state, init_sfiii,    ROT0, "Capcom", "Street Fighter III: New Generation (Asia 970204, NO CD, bios set 1)", MACHINE_IMPERFECT_GRAPHICS )
GAME( 1997, sfiiina,     sfiii,    sfiii,    cps3,      cps3_state, init_sfiii,    ROT0, "Capcom", "Street Fighter III: New Generation (Asia 970204, NO CD, bios set 2)", MACHINE_IMPERFECT_GRAPHICS )

/* Street Fighter III 2nd Impact: Giant Attack */

// 971016
// not dumped

// 970930
GAMEL(1997, sfiii2,      0,        sfiii2,   cps3,      cps3_state, init_sfiii2,   ROT0, "Capcom", "Street Fighter III 2nd Impact: Giant Attack (USA 970930)", MACHINE_IMPERFECT_GRAPHICS, layout_sfiii2 ) // layout is for widescreen support
GAMEL(1997, sfiii2j,     sfiii2,   sfiii2,   cps3,      cps3_state, init_sfiii2,   ROT0, "Capcom", "Street Fighter III 2nd Impact: Giant Attack (Japan 970930)", MACHINE_IMPERFECT_GRAPHICS, layout_sfiii2 )
GAMEL(1997, sfiii2n,     sfiii2,   sfiii2,   cps3,      cps3_state, init_sfiii2,   ROT0, "Capcom", "Street Fighter III 2nd Impact: Giant Attack (Asia 970930, NO CD)", MACHINE_IMPERFECT_GRAPHICS, layout_sfiii2 )

/* JoJo's Venture / JoJo no Kimyou na Bouken */

// 990128
GAME( 1998, jojo,        0,        jojo,     cps3_jojo, cps3_state, init_jojo,     ROT0, "Capcom", "JoJo's Venture (USA 990128)", MACHINE_IMPERFECT_GRAPHICS )
GAME( 1998, jojoj,       jojo,     jojo,     cps3_jojo, cps3_state, init_jojo,     ROT0, "Capcom", "JoJo no Kimyou na Bouken (Japan 990128)", MACHINE_IMPERFECT_GRAPHICS )
GAME( 1998, jojon,       jojo,     jojo,     cps3_jojo, cps3_state, init_jojo,     ROT0, "Capcom", "JoJo's Venture (Asia 990128, NO CD)", MACHINE_IMPERFECT_GRAPHICS )

// 990108
GAME( 1998, jojor1,      jojo,     jojo,     cps3_jojo, cps3_state, init_jojo,     ROT0, "Capcom", "JoJo's Venture (USA 990108)", MACHINE_IMPERFECT_GRAPHICS )
GAME( 1998, jojojr1,     jojo,     jojo,     cps3_jojo, cps3_state, init_jojo,     ROT0, "Capcom", "JoJo no Kimyou na Bouken (Japan 990108)", MACHINE_IMPERFECT_GRAPHICS )
GAME( 1998, jojonr1,     jojo,     jojo,     cps3_jojo, cps3_state, init_jojo,     ROT0, "Capcom", "JoJo's Venture (Asia 990108, NO CD)", MACHINE_IMPERFECT_GRAPHICS )

// 981202
GAME( 1998, jojor2,      jojo,     jojo,     cps3_jojo, cps3_state, init_jojo,     ROT0, "Capcom", "JoJo's Venture (USA 981202)", MACHINE_IMPERFECT_GRAPHICS )
GAME( 1998, jojojr2,     jojo,     jojo,     cps3_jojo, cps3_state, init_jojo,     ROT0, "Capcom", "JoJo no Kimyou na Bouken (Japan 981202)", MACHINE_IMPERFECT_GRAPHICS )
GAME( 1998, jojonr2,     jojo,     jojo,     cps3_jojo, cps3_state, init_jojo,     ROT0, "Capcom", "JoJo's Venture (Asia 981202, NO CD)", MACHINE_IMPERFECT_GRAPHICS )

/* Street Fighter III 3rd Strike: Fight for the Future */

// 990608
GAME( 1999, sfiii3,      0,        sfiii3,   cps3,      cps3_state, init_sfiii3,   ROT0, "Capcom", "Street Fighter III 3rd Strike: Fight for the Future (Euro 990608)", MACHINE_IMPERFECT_GRAPHICS )
GAME( 1999, sfiii3u,     sfiii3,   sfiii3,   cps3,      cps3_state, init_sfiii3,   ROT0, "Capcom", "Street Fighter III 3rd Strike: Fight for the Future (USA 990608)", MACHINE_IMPERFECT_GRAPHICS )
GAME( 1999, sfiii3j,     sfiii3,   sfiii3,   cps3,      cps3_state, init_sfiii3,   ROT0, "Capcom", "Street Fighter III 3rd Strike: Fight for the Future (Japan 990608)", MACHINE_IMPERFECT_GRAPHICS )
GAME( 1999, sfiii3n,     sfiii3,   sfiii3,   cps3,      cps3_state, init_sfiii3,   ROT0, "Capcom", "Street Fighter III 3rd Strike: Fight for the Future (Japan 990608, NO CD)", MACHINE_IMPERFECT_GRAPHICS )

// 990512
GAME( 1999, sfiii3r1,    sfiii3,   sfiii3,   cps3,      cps3_state, init_sfiii3,   ROT0, "Capcom", "Street Fighter III 3rd Strike: Fight for the Future (Euro 990512)", MACHINE_IMPERFECT_GRAPHICS )
GAME( 1999, sfiii3ur1,   sfiii3,   sfiii3,   cps3,      cps3_state, init_sfiii3,   ROT0, "Capcom", "Street Fighter III 3rd Strike: Fight for the Future (USA 990512)", MACHINE_IMPERFECT_GRAPHICS )
GAME( 1999, sfiii3jr1,   sfiii3,   sfiii3,   cps3,      cps3_state, init_sfiii3,   ROT0, "Capcom", "Street Fighter III 3rd Strike: Fight for the Future (Japan 990512)", MACHINE_IMPERFECT_GRAPHICS )
GAME( 1999, sfiii3nr1,   sfiii3,   sfiii3,   cps3,      cps3_state, init_sfiii3,   ROT0, "Capcom", "Street Fighter III 3rd Strike: Fight for the Future (Japan 990512, NO CD)", MACHINE_IMPERFECT_GRAPHICS )

/* JoJo's Bizarre Adventure / JoJo no Kimyou na Bouken: Mirai e no Isan */

// 990927
GAME( 1999, jojoba,      0,        jojoba,   cps3_jojo, cps3_state, init_jojoba,   ROT0, "Capcom", "JoJo no Kimyou na Bouken: Mirai e no Isan (Japan 990927)", MACHINE_IMPERFECT_GRAPHICS )
GAME( 1999, jojoban,     jojoba,   jojoba,   cps3_jojo, cps3_state, init_jojoba,   ROT0, "Capcom", "JoJo no Kimyou na Bouken: Mirai e no Isan (Japan 990927, NO CD)", MACHINE_IMPERFECT_GRAPHICS )
GAME( 1999, jojobane,    jojoba,   jojoba,   cps3_jojo, cps3_state, init_jojoba,   ROT0, "Capcom", "JoJo's Bizarre Adventure (Euro 990927, NO CD)", MACHINE_IMPERFECT_GRAPHICS )

// 990913
GAME( 1999, jojobar1,    jojoba,   jojoba,   cps3_jojo, cps3_state, init_jojoba,   ROT0, "Capcom", "JoJo no Kimyou na Bouken: Mirai e no Isan (Japan 990913)", MACHINE_IMPERFECT_GRAPHICS )
GAME( 1999, jojobanr1,   jojoba,   jojoba,   cps3_jojo, cps3_state, init_jojoba,   ROT0, "Capcom", "JoJo no Kimyou na Bouken: Mirai e no Isan (Japan 990913, NO CD)", MACHINE_IMPERFECT_GRAPHICS )
GAME( 1999, jojobaner1,  jojoba,   jojoba,   cps3_jojo, cps3_state, init_jojoba,   ROT0, "Capcom", "JoJo's Bizarre Adventure (Euro 990913, NO CD)", MACHINE_IMPERFECT_GRAPHICS )

// bootlegs, hold START1 during bootup to change games

// newest revision, fixes some issues with Warzard decryption.
GAME( 1999, cps3boot,    0,        sfiii3,   cps3,      cps3_state, init_cps3boot, ROT0, "bootleg", "CPS3 Multi-game bootleg for HD6417095 type SH2 (V4)", MACHINE_IMPERFECT_GRAPHICS )
GAME( 1999, cps3boota,   cps3boot, sfiii3,   cps3,      cps3_state, init_sfiii2,   ROT0, "bootleg", "CPS3 Multi-game bootleg for dead security cart (V5)", MACHINE_IMPERFECT_GRAPHICS )

GAME( 1999, cps3booto,   cps3boot, sfiii3,   cps3,      cps3_state, init_cps3boot, ROT0, "bootleg", "CPS3 Multi-game bootleg for HD6417095 type SH2 (older)", MACHINE_IMPERFECT_GRAPHICS )
GAME( 1999, cps3bootao,  cps3boot, sfiii3,   cps3,      cps3_state, init_sfiii2,   ROT0, "bootleg", "CPS3 Multi-game bootleg for dead security cart (older)", MACHINE_IMPERFECT_GRAPHICS )
// this doesn't play 2nd Impact despite it being listed.  2nd Impact uses separate data/code encryption and can't be decrypted cleanly for a standard SH2.  Selecting it just flashes in a copy of 3rd Strike with the 2nd Impact loading screen
GAME( 1999, cps3booto2,  cps3boot, sfiii3,   cps3,      cps3_state, init_cps3boot, ROT0, "bootleg", "CPS3 Multi-game bootleg for HD6417095 type SH2 (oldest) (New Generation, 3rd Strike, JoJo's Venture, JoJo's Bizarre Adventure and Red Earth only)", MACHINE_IMPERFECT_GRAPHICS )
// this does not play Red Earth or the 2 Jojo games.  New Generation and 3rd Strike have been heavily modified to work with the separate code/data encryption a dead cart / 2nd Impact cart has.  Selecting the other games will give an 'invalid CD' message.
GAME( 1999, cps3bootao2, cps3boot, sfiii3,   cps3,      cps3_state, init_sfiii2,   ROT0, "bootleg", "CPS3 Multi-game bootleg for dead security cart (oldest) (New Generation, 2nd Impact and 3rd Strike only)", MACHINE_IMPERFECT_GRAPHICS )
// these are test bootleg CDs for running 2nd Impact on a standard SH2
GAME( 1999, cps3bs32,    cps3boot, sfiii3,   cps3,      cps3_state, init_cps3boot, ROT0, "bootleg", "Street Fighter III 2nd Impact: Giant Attack (USA 970930, bootleg for HD6417095 type SH2, V3)", MACHINE_IMPERFECT_GRAPHICS )
GAME( 1999, cps3bs32a,   cps3boot, sfiii3,   cps3,      cps3_state, init_cps3boot, ROT0, "bootleg", "Street Fighter III 2nd Impact: Giant Attack (USA 970930, bootleg for HD6417095 type SH2, older)", MACHINE_IMPERFECT_GRAPHICS ) // older / buggier hack<|MERGE_RESOLUTION|>--- conflicted
+++ resolved
@@ -1422,13 +1422,8 @@
 	if (ACCESSING_BITS_0_7) // GFX Flash 2
 	{
 		command = (data >> 0) & 0xff;
-<<<<<<< HEAD
 		//if ( ((offset<<1)+1) != 0x555) logerror("write to GFX flash chip %s addr %02x cmd %02x\n", chip1->tag(), (offset<<1)+1, command);
-		chip1->write(space, (offset<<1)+0x1, command);
-=======
-		//if ( ((offset<<1)+1) != 0x555) printf("write to GFX flash chip %s addr %02x cmd %02x\n", chip1->tag(), (offset<<1)+1, command);
 		chip1->write((offset<<1)+0x1, command);
->>>>>>> 5309bae3
 	}
 
 	/* make a copy in the linear memory region we actually use for drawing etc.  having it stored in interleaved flash roms isnt' very useful */
